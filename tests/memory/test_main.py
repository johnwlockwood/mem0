import hashlib
import json
import logging
from unittest.mock import MagicMock

import pytest
from qdrant_client.http.models.models import Record, ScoredPoint

from mem0.memory.main import AsyncMemory, Memory


def _setup_mocks(mocker):
    """Helper to setup common mocks for both sync and async fixtures"""
    mock_embedder = mocker.MagicMock()
    mock_embedder.return_value.embed.return_value = [0.1, 0.2, 0.3, 0.4, 0.5, 0.6, 0.7, 0.8, 0.9, 1.0]
    mocker.patch("mem0.utils.factory.EmbedderFactory.create", mock_embedder)

    mock_vector_store = mocker.MagicMock()
    mock_vector_store.return_value.search.return_value = []
    mocker.patch(
        "mem0.utils.factory.VectorStoreFactory.create", side_effect=[mock_vector_store.return_value, mocker.MagicMock()]
    )

    mock_llm = mocker.MagicMock()
    mocker.patch("mem0.utils.factory.LlmFactory.create", mock_llm)

    mocker.patch("mem0.memory.storage.SQLiteManager", mocker.MagicMock())

    return mock_llm, mock_vector_store


def get_vector_payload(memory_payload, vector_id):
    """Helper to get payload from memory_payload dict"""
    return memory_payload.get(vector_id)


def update_mock_record(memory_payload, vector_id, vector, payload):
    """Update a mock Record object for vector_store.update"""
    old_payload = get_vector_payload(memory_payload, vector_id)
    if old_payload:
        old_payload.update(payload)
        return Record(id=vector_id, payload=old_payload, vector=vector, shard_key=None, order_value=None)
    return None


def insert_mock_record(memory_payload, vectors, ids, payloads):
    """Insert a mock Record object for vector_store.insert
    Args:
        memory_payload: The memory payload to insert.
        vectors: The vectors to insert.
        ids: The IDs to insert.
        payloads: The payloads to insert.
    """
    if vectors and ids and payloads:
        return Record(id=ids[0], payload=payloads[0], vector=vectors[0], shard_key=None, order_value=None)
    return None


def create_mock_record(memory_payload, vector_id):
    """Create a mock Record object for vector_store.get"""
    payload = get_vector_payload(memory_payload, vector_id)
    if payload:
        return Record(id=vector_id, payload=payload, vector=None, shard_key=None, order_value=None)
    return None


def create_mock_scored_point(memory_payload, vector_id):
    """Create a mock ScoredPoint object for vector_store.search"""
    payload = get_vector_payload(memory_payload, vector_id)
    if payload:
        return ScoredPoint(
            id=vector_id, version=57, score=0.9, payload=payload, vector=None, shard_key=None, order_value=None
        )
    return None


@pytest.fixture
def base_memory_scenario():
<<<<<<< HEAD
    """Returns a complete test scenario for memory operations including:
    - Pre-existing memories
    - LLM responses
    - ID mapping
    - User input
    - Expected results

    Returns tuple of:
    1. relevant_existing_memories: Dict of memory UUIDs to their payload data
    2. fact_extraction_response: Mock LLM response for fact extraction phase
    3. memory_actions_response: Mock LLM response for memory actions phase
    4. id_mapping: Dict mapping simple IDs (0,1,2) to actual UUIDs
    5. message_from_user: Input message that triggers the memory operations
    6. expected_add_results: Expected results from memory.add()
    7. expected_update_call_values: Expected vector store update calls
    8. expected_delete_call_values: Expected vector store delete calls
    9. expected_insert_call_values: Expected vector store insert calls

    The ID mapping serves an important purpose:
    1. UUIDs are permanent identifiers in the vector store
    2. LLMs may generate invalid UUIDs during processing
    3. Mapping provides stable reference between simple IDs and UUIDs

    Workflow:
    1. Fact extraction: LLM extracts facts from user message
    2. Vector store query: Finds relevant existing memories
    3. ID mapping: Replaces UUIDs with simple IDs for LLM processing
    4. Memory actions: LLM determines UPDATE/DELETE/ADD operations
    5. Execution: Operations performed using original UUIDs
=======
    """Returns (relevant_existing_memories, llm_responses, id_mapping, message_from_user)

    The ID mapping serves an important purpose in the memory system.
    Here's a clearer explanation of why and how it's used:

    Why we need ID mapping:

    1. UUIDs are the permanent identifiers for memories in the vector store
    2. LLMs can sometimes hallucinate or generate invalid UUIDs when processing memory operations
    3. The mapping provides a stable reference between simple numeric IDs and the actual UUIDs

    How it works:

    1. Before sending memory data to the LLM:

    - Each memory's UUID is temporarily replaced with a simple numeric string (0, 1, 2 etc)
    - The original UUIDs are stored in a mapping dictionary

    2. When processing LLM responses:

    - The simple numeric IDs in the response are mapped back to the original UUIDs
    - This ensures all memory operations (update/delete) reference the correct items

    3. For new memories (ADD operations):

    - New UUIDs are generated since these are new entries
    - The mapping isn't needed since these didn't exist previously


>>>>>>> 32937a84
    """
    relevant_existing_memories = {
        "5e6c2501-095c-49b4-8e59-348cf6745f1d": {
            "user_id": "default_user",
            "data": "I like rice and beans",
            "hash": hashlib.md5("I like rice and beans".encode()).hexdigest(),
            "created_at": "2025-05-07T00:21:28.118301-07:00",
        },
        "f179d243-6875-4a91-a278-5d153e2ca193": {
            "user_id": "default_user",
            "data": "Likes rice",
            "hash": hashlib.md5("Likes rice".encode()).hexdigest(),
            "created_at": "2025-05-07T00:21:28.118301-07:00",
        },
        "27b6bd28-2e23-4c2e-9715-1a46b00362cd": {
            "user_id": "default_user",
            "data": "I like basmati rice",
            "hash": hashlib.md5("I like basmati rice".encode()).hexdigest(),
            "created_at": "2025-05-07T00:21:28.118301-07:00",
        },
        "43d356c7-6833-4c27-abff-2876cc37b144": {
            "user_id": "default_user",
            "data": "I like acro yoga, surfing, swimming, and paddle boarding.",
            "hash": hashlib.md5("I like acro yoga, surfing, swimming, and paddle boarding.".encode()).hexdigest(),
            "created_at": "2025-05-07T00:21:28.118301-07:00",
        },
        "be6c8333-2e75-4177-a9b6-6a2a5d75dd32": {
            "user_id": "default_user",
            "data": "Likes pizza",
            "hash": hashlib.md5("Likes pizza".encode()).hexdigest(),
            "created_at": "2025-05-07T00:21:28.118301-07:00",
        },
    }

    # ids are generated by enumerating existing memory payloads
    # and replacing the UUIDs with simple numeric strings.
    # This is mainly shown here to show the relationship
    # between the llm responses and the existing memory.
    id_mapping = {
        "0": "5e6c2501-095c-49b4-8e59-348cf6745f1d",
        "1": "f179d243-6875-4a91-a278-5d153e2ca193",
        "2": "27b6bd28-2e23-4c2e-9715-1a46b00362cd",
        "3": "43d356c7-6833-4c27-abff-2876cc37b144",
        "4": "be6c8333-2e75-4177-a9b6-6a2a5d75dd32",
    }

    message_from_user = "I like rice and beans and cheese. I like tacos"
    # The LLM is asked to extract facts from the input message
    # and perform memory actions based on the extracted facts.

    # There are two phases of prompting the LLM when adding memory:
    # 1. Fact extraction: The LLM is asked to extract facts from the input message
    # 2. Memory actions: The LLM is asked to perform memory actions based on the extracted facts
    # The LLM responses are mocked here to simulate the expected behavior
    # of the LLM in both phases.
    # The first response is a JSON string with the extracted facts
    #   * The extracted facts are used to query the vector store, which returns the relevant existing memories
    #   * The relevant memory ids are mapped temporarily to simple numeric strings
    #   * The LLM is then asked to perform memory actions based on the extracted facts
    #       given the relevant existing memories with the temporary numeric ids.
    # The second response is a JSON string with the memory actions
    #   * The memory actions are then performed on the vector store
    #       using the original UUIDs, new facts are given a new UUID
    #       and the relevant existing memories are updated or deleted
<<<<<<< HEAD
    fact_extraction_response = '{"facts": ["I like rice and beans and cheese", "Likes tacos"]}'
    memory_actions_response = json.dumps(
        {
            "memory": [
                {
                    "id": "0",
                    "text": "I like rice and beans and cheese",
                    "event": "UPDATE",
                    "old_memory": "I like rice and beans",
                },
                {"id": "1", "text": "Likes rice", "event": "NONE"},
                {"id": "2", "text": "I like basmati rice", "event": "NONE"},
                {
                    "id": "3",
                    "text": "I like acro yoga, surfing, swimming, and paddle boarding.",
                    "event": "NONE",
                },
                {"id": "4", "text": "Likes pizza", "event": "DELETE"},
                {"id": "5", "text": "Likes tacos", "event": "ADD"},
                {"id": "6", "text": "Likes Tuesdays", "event": "ADD"},
                {"id": "7", "text": "Likes T-Shirts", "event": "ADD"},
                {"id": "8", "text": "Likes Potatoes", "event": "ADD"},
                {"id": "9", "text": "Likes Pineapple", "event": "ADD"},
            ]
        }
    )

    expected_add_results = [
        {
            "id": "5e6c2501-095c-49b4-8e59-348cf6745f1d",
            "memory": "I like rice and beans and cheese",
            "event": "UPDATE",
            "previous_memory": "I like rice and beans",
        },
        {"memory": "Likes pizza", "event": "DELETE", "id": "be6c8333-2e75-4177-a9b6-6a2a5d75dd32"},
        {"memory": "Likes tacos", "event": "ADD"},
        {"memory": "Likes Tuesdays", "event": "ADD"},
        {"memory": "Likes Potatoes", "event": "ADD"},
        {"memory": "Likes Pineapple", "event": "ADD"},
        {"memory": "Likes T-Shirts", "event": "ADD"},
    ]

    expected_update_call_values = [
        {
            "vector_id": "5e6c2501-095c-49b4-8e59-348cf6745f1d",
            "data": "I like rice and beans and cheese",
            "hash": hashlib.md5("I like rice and beans and cheese".encode()).hexdigest(),
        }
    ]
    expected_delete_call_values = [
        "be6c8333-2e75-4177-a9b6-6a2a5d75dd32",
    ]
    expected_insert_call_values = [
        {
            "data": "Likes tacos",
            "hash": hashlib.md5("Likes tacos".encode()).hexdigest(),
        },
        {
            "data": "Likes Pineapple",
            "hash": hashlib.md5("Likes Pineapple".encode()).hexdigest(),
        },
        {
            "data": "Likes Potatoes",
            "hash": hashlib.md5("Likes Potatoes".encode()).hexdigest(),
        },
        {
            "data": "Likes T-Shirts",
            "hash": hashlib.md5("Likes T-Shirts".encode()).hexdigest(),
        },
        {
            "data": "Likes Tuesdays",
            "hash": hashlib.md5("Likes Tuesdays".encode()).hexdigest(),
        },
    ]

    return (
        relevant_existing_memories,
        fact_extraction_response,
        memory_actions_response,
        id_mapping,
        message_from_user,
        expected_add_results,
        expected_update_call_values,
        expected_delete_call_values,
        expected_insert_call_values,
    )


class TestMemoryLLMCalls:
    """Tests that verify direct LLM calls without mocking response methods"""

    @pytest.fixture
    def memory_for_llm_tests(self, mocker):
        """Fixture that returns a Memory instance with minimal mocks"""
        mock_llm, mock_vector_store = _setup_mocks(mocker)

        memory = Memory()
        memory.config = mocker.MagicMock()
        memory.config.custom_fact_extraction_prompt = None
        memory.config.custom_update_memory_prompt = None
        memory.api_version = "v1.1"

        return memory

    @pytest.fixture
    def async_memory_for_llm_tests(self, mocker):
        """Fixture that returns an AsyncMemory instance with minimal mocks"""
        mock_llm, mock_vector_store = _setup_mocks(mocker)

        memory = AsyncMemory()
        memory.config = mocker.MagicMock()
        memory.config.custom_fact_extraction_prompt = None
        memory.config.custom_update_memory_prompt = None
        memory.api_version = "v1.1"

        return memory

    def test_generate_fact_retrieval_response_calls_llm(self, memory_for_llm_tests):
        """Test that _generate_fact_retrieval_response calls llm.generate_response"""
        system_prompt = "Test system prompt"
        user_prompt = "Test user prompt"

        # Call the method
        memory_for_llm_tests._generate_fact_retrieval_response(system_prompt, user_prompt)

        # Verify llm.generate_response was called correctly
        memory_for_llm_tests.llm.generate_response.assert_called_once_with(
            messages=[{"role": "system", "content": system_prompt}, {"role": "user", "content": user_prompt}],
            response_format={"type": "json_object"},
        )

    def test_generate_memory_actions_response_calls_llm(self, memory_for_llm_tests):
        """Test that _generate_memory_actions_response calls llm.generate_response"""
        function_calling_prompt = "Test function calling prompt"

        # Call the method
        memory_for_llm_tests._generate_memory_actions_response(function_calling_prompt)

        # Verify llm.generate_response was called correctly
        memory_for_llm_tests.llm.generate_response.assert_called_once_with(
            messages=[{"role": "user", "content": function_calling_prompt}], response_format={"type": "json_object"}
        )

    @pytest.mark.asyncio
    async def test_async_generate_fact_retrieval_response_calls_llm(self, async_memory_for_llm_tests):
        """Test that _generate_fact_retrieval_response calls llm.generate_response in async mode"""
        system_prompt = "Test system prompt"
        user_prompt = "Test user prompt"

        # Call the method
        await async_memory_for_llm_tests._generate_fact_retrieval_response(system_prompt, user_prompt)

        # Verify llm.generate_response was called correctly
        async_memory_for_llm_tests.llm.generate_response.assert_called_once_with(
            messages=[{"role": "system", "content": system_prompt}, {"role": "user", "content": user_prompt}],
            response_format={"type": "json_object"},
        )

    @pytest.mark.asyncio
    async def test_async_generate_memory_actions_response_calls_llm(self, async_memory_for_llm_tests):
        """Test that _generate_memory_actions_response calls llm.generate_response in async mode"""
        function_calling_prompt = "Test function calling prompt"

        # Call the method
        await async_memory_for_llm_tests._generate_memory_actions_response(function_calling_prompt)

        # Verify llm.generate_response was called correctly
        async_memory_for_llm_tests.llm.generate_response.assert_called_once_with(
            messages=[{"role": "user", "content": function_calling_prompt}], response_format={"type": "json_object"}
        )


def assert_add_result(add_result, expected_add_results):
    """Helper to assert the add result against expected add results"""
    assert add_result is not None
    assert "results" in add_result
    results = add_result["results"]
    unordered_results = []
    for result in results:
        testing_result = {"memory": result["memory"], "event": result["event"]}
        if result["event"] == "UPDATE":
            testing_result["previous_memory"] = result["previous_memory"]
            testing_result["id"] = result["id"]
        if result["event"] == "DELETE":
            testing_result["id"] = result["id"]
        unordered_results.append(testing_result)

    assert len(unordered_results) == len(expected_add_results)
    assert sorted(unordered_results, key=lambda x: x["event"] + x["memory"]) == sorted(
        expected_add_results, key=lambda x: x["event"] + x["memory"]
    )


def assert_expected_updates(mock_memory, expected_update_call_values):
    """Helper to assert the update calls against expected values"""
    # Check update calls unordered
    actual_update_calls = [call[1] for call in mock_memory.vector_store.update.call_args_list]
    actual_update_call_values = [
        {
            "vector_id": call_params["vector_id"],
            "data": call_params["payload"]["data"],
            "hash": call_params["payload"]["hash"],
        }
        for call_params in actual_update_calls
    ]
    assert len(actual_update_calls) == len(expected_update_call_values)
    assert sorted(actual_update_call_values, key=lambda x: x["hash"]) == sorted(
        expected_update_call_values, key=lambda x: x["hash"]
    )


def assert_expected_deletes(mock_memory, expected_delete_call_values):
    """Helper to assert the delete calls against expected values"""
    # Check delete calls unordered
    actual_delete_calls = [call[1] for call in mock_memory.vector_store.delete.call_args_list]
    actual_delete_call_values = [call_params["vector_id"] for call_params in actual_delete_calls]
    assert len(actual_delete_calls) == len(expected_delete_call_values)
    assert sorted(actual_delete_call_values) == sorted(expected_delete_call_values)


def assert_expected_inserts(mock_memory, expected_insert_call_values):
    """Helper to assert the insert calls against expected values"""
    # Check insert calls unordered
    actual_insert_calls = [call[1] for call in mock_memory.vector_store.insert.call_args_list]
    actual_insert_call_values = [
        {
            "data": call_params["payloads"][0]["data"],
            "hash": call_params["payloads"][0]["hash"],
        }
        for call_params in actual_insert_calls
    ]
    assert len(actual_insert_calls) == len(expected_insert_call_values)
    assert sorted(actual_insert_call_values, key=lambda x: x["hash"]) == sorted(
        expected_insert_call_values, key=lambda x: x["hash"]
    )
=======
    llm_responses = [
        '{"facts": ["I like rice and beans and cheese", "Likes tacos"]}',
        json.dumps(
            {
                "memory": [
                    {
                        "id": "0",
                        "text": "I like rice and beans and cheese",
                        "event": "UPDATE",
                        "old_memory": "I like rice and beans",
                    },
                    {"id": "1", "text": "Likes rice", "event": "NONE"},
                    {"id": "2", "text": "I like basmati rice", "event": "NONE"},
                    {
                        "id": "3",
                        "text": "I like acro yoga, surfing, swimming, and paddle boarding.",
                        "event": "NONE",
                    },
                    {"id": "4", "text": "Likes pizza", "event": "DELETE"},
                    {"id": "5", "text": "Likes tacos", "event": "ADD"},
                    {"id": "6", "text": "Likes Tuesdays", "event": "ADD"},
                    {"id": "7", "text": "Likes T-Shirts", "event": "ADD"},
                    {"id": "8", "text": "Likes Potatoes", "event": "ADD"},
                    {"id": "9", "text": "Likes Pineapple", "event": "ADD"},
                ]
            }
        ),
    ]

    return relevant_existing_memories, llm_responses, id_mapping, message_from_user
>>>>>>> 32937a84


class TestAddMemory:
    @pytest.fixture
    def mock_memory(self, mocker):
        """Fixture that returns a Memory instance with mocker-based mocks"""
<<<<<<< HEAD
        mock_llm, mock_vector_store = _setup_mocks(mocker)
=======
        mock_llm, _ = _setup_mocks(mocker)
>>>>>>> 32937a84

        memory = Memory()
        memory.config = mocker.MagicMock()
        memory.config.custom_fact_extraction_prompt = None
        memory.config.custom_update_memory_prompt = None
        memory.api_version = "v1.1"

<<<<<<< HEAD
        # Mock response generation methods but make them flexible
        memory._generate_fact_retrieval_response = mocker.MagicMock()
        memory._generate_memory_actions_response = mocker.MagicMock()

        return memory

    def test_valid_llm_responses_memory_add_updates(self, mock_memory, caplog, base_memory_scenario):
        """Test valid response from LLM during fact extraction"""
        (
            memory_payload,
            fact_extraction_response,
            memory_actions_response,
            id_mapping,
            message_from_user,
            expected_add_results,
            expected_update_call_values,
            expected_delete_call_values,
            expected_insert_call_values,
        ) = base_memory_scenario
=======
        return memory

    def test_valid_llm_response_fact_extraction(self, mock_memory, caplog, base_memory_scenario):
        """Test valid response from LLM during fact extraction"""
        memory_payload, llm_responses, id_mapping, message_from_user = base_memory_scenario
>>>>>>> 32937a84

        from functools import partial

        mock_get = partial(create_mock_record, memory_payload)
        mock_search = partial(create_mock_scored_point, memory_payload)
        mock_update = partial(update_mock_record, memory_payload)
        mock_insert = partial(insert_mock_record, memory_payload)
        mock_memory.vector_store.insert.side_effect = mock_insert

        mock_memory.vector_store.get.side_effect = mock_get
        mock_memory.vector_store.search.return_value = [mock_search(key) for key in memory_payload.keys()]
        mock_memory.vector_store.update.side_effect = mock_update

<<<<<<< HEAD
        mock_memory._generate_fact_retrieval_response.return_value = fact_extraction_response
        mock_memory._generate_memory_actions_response.return_value = memory_actions_response
=======
        mock_memory.llm.generate_response.side_effect = llm_responses
>>>>>>> 32937a84

        with caplog.at_level(logging.ERROR):
            add_result = mock_memory.add(
                messages=[{"role": "user", "content": message_from_user}],
                user_id="default_user",
                agent_id="test_agent",
                metadata={},
<<<<<<< HEAD
                filters={},
                infer=True,
            )
        assert_add_result(add_result, expected_add_results)

        assert mock_memory._generate_fact_retrieval_response.call_count == 1
        assert mock_memory._generate_memory_actions_response.call_count == 1
        assert_expected_updates(mock_memory, expected_update_call_values)

        # Check delete calls unordered
        assert_expected_deletes(mock_memory, expected_delete_call_values)

        # Check insert calls unordered
        assert_expected_inserts(mock_memory, expected_insert_call_values)

    def test_generate_fact_retrieval_response_called(self, mock_memory, base_memory_scenario):
        """Test that _generate_fact_retrieval_response is called with expected arguments"""
        (
            memory_payload,
            fact_extraction_response,
            memory_actions_response,
            id_mapping,
            message_from_user,
            expected_add_results,
            expected_update_call_values,
            expected_delete_call_values,
            expected_insert_call_values,
        ) = base_memory_scenario

        mock_memory._generate_fact_retrieval_response.return_value = fact_extraction_response
        mock_memory._generate_memory_actions_response.return_value = memory_actions_response

        mock_memory.add(
            messages=[{"role": "user", "content": message_from_user}],
            user_id="default_user",
            agent_id="test_agent",
            metadata={},
            filters={},
            infer=True,
        )

        # Verify method was called once with expected arguments
        mock_memory._generate_fact_retrieval_response.assert_called_once()
        args, _ = mock_memory._generate_fact_retrieval_response.call_args
        assert isinstance(args[0], str)  # system_prompt
        assert isinstance(args[1], str)  # user_prompt
        assert "Input:" in args[1]  # Verify user prompt contains input

    def test_generate_memory_actions_response_called(self, mock_memory, base_memory_scenario):
        """Test that _generate_memory_actions_response is called with expected arguments"""
        (
            memory_payload,
            fact_extraction_response,
            memory_actions_response,
            id_mapping,
            message_from_user,
            expected_add_results,
            expected_update_call_values,
            expected_delete_call_values,
            expected_insert_call_values,
        ) = base_memory_scenario

        mock_memory._generate_fact_retrieval_response.return_value = fact_extraction_response
        mock_memory._generate_memory_actions_response.return_value = memory_actions_response

        mock_memory.add(
            messages=[{"role": "user", "content": message_from_user}],
            user_id="default_user",
            agent_id="test_agent",
            metadata={},
            filters={},
            infer=True,
        )

        # Verify method was called once with expected arguments
        mock_memory._generate_memory_actions_response.assert_called_once()
        args, _ = mock_memory._generate_memory_actions_response.call_args
        assert isinstance(args[0], str)  # function_calling_prompt
        assert "memory" in args[0]  # Verify prompt contains memory context

=======
                infer=True,
            )

        assert mock_memory.llm.generate_response.call_count == 2
        assert add_result is not None
        assert "results" in add_result
        results = add_result["results"]
        unordered_results = []
        for result in results:
            testing_result = {"memory": result["memory"], "event": result["event"]}
            if result["event"] == "UPDATE":
                testing_result["previous_memory"] = result["previous_memory"]
                testing_result["id"] = result["id"]
            if result["event"] == "DELETE":
                testing_result["id"] = result["id"]
            unordered_results.append(testing_result)

        assert len(unordered_results) == 7
        expected_unordered_results = [
            {
                "id": "5e6c2501-095c-49b4-8e59-348cf6745f1d",
                "memory": "I like rice and beans and cheese",
                "event": "UPDATE",
                "previous_memory": "I like rice and beans",
            },
            {"memory": "Likes pizza", "event": "DELETE", "id": "be6c8333-2e75-4177-a9b6-6a2a5d75dd32"},
            {"memory": "Likes tacos", "event": "ADD"},
            {"memory": "Likes Tuesdays", "event": "ADD"},
            {"memory": "Likes Potatoes", "event": "ADD"},
            {"memory": "Likes Pineapple", "event": "ADD"},
            {"memory": "Likes T-Shirts", "event": "ADD"},
        ]
        assert sorted(unordered_results, key=lambda x: x["event"] + x["memory"]) == sorted(
            expected_unordered_results, key=lambda x: x["event"] + x["memory"]
        )
        # Check update calls unordered
        expected_update_call_values = [
            {
                "vector_id": "5e6c2501-095c-49b4-8e59-348cf6745f1d",
                "data": "I like rice and beans and cheese",
                "hash": hashlib.md5("I like rice and beans and cheese".encode()).hexdigest(),
            }
        ]
        actual_update_calls = [call[1] for call in mock_memory.vector_store.update.call_args_list]
        actual_update_call_values = [
            {"vector_id": call_params["vector_id"], "data": call_params["payload"]["data"], "hash": call_params["payload"]["hash"]}
            for call_params in actual_update_calls
        ]
        assert len(actual_update_calls) == len(expected_update_call_values)
        assert sorted(actual_update_call_values, key=lambda x: x["hash"]) == sorted(
            expected_update_call_values, key=lambda x: x["hash"]
        )

        # Check delete calls unordered
        expected_delete_call_values = ["be6c8333-2e75-4177-a9b6-6a2a5d75dd32"]
        actual_delete_calls = [call[1] for call in mock_memory.vector_store.delete.call_args_list]
        actual_delete_call_values = [call_params["vector_id"] for call_params in actual_delete_calls]
        assert len(actual_delete_calls) == len(expected_delete_call_values)
        assert sorted(actual_delete_call_values) == sorted(expected_delete_call_values)

        # Check insert calls unordered
        expected_insert_call_values = [
            {
                "data": "Likes tacos",
                "hash": hashlib.md5("Likes tacos".encode()).hexdigest(),
            },
            {
                "data": "Likes Pineapple",
                "hash": hashlib.md5("Likes Pineapple".encode()).hexdigest(),
            },
            {
                "data": "Likes Potatoes",
                "hash": hashlib.md5("Likes Potatoes".encode()).hexdigest(),
            },
            {
                "data": "Likes T-Shirts",
                "hash": hashlib.md5("Likes T-Shirts".encode()).hexdigest(),
            },
            {
                "data": "Likes Tuesdays",
                "hash": hashlib.md5("Likes Tuesdays".encode()).hexdigest(),
            },
        ]

        # Convert the call_args_list to a list of dictionaries
        # containing the "data" and "hash" values
        # from the payloads in the insert calls
        # This is done to compare the actual calls with the expected calls
        # in an order-independent manner
        actual_calls = [call[1] for call in mock_memory.vector_store.insert.call_args_list]
        actual_insert_call_values = [
            {"data": call_params["payloads"][0]["data"], "hash": call_params["payloads"][0]["hash"]}
            for call_params in actual_calls
        ]
        # Check that all expected calls are present (order-independent)
        assert len(actual_calls) == len(expected_insert_call_values)
        assert sorted(actual_insert_call_values, key=lambda x: x["hash"]) == sorted(
            expected_insert_call_values, key=lambda x: x["hash"]
        )

>>>>>>> 32937a84
    def test_empty_llm_response_memory_actions(self, mock_memory, caplog, base_memory_scenario):
        """Test empty response in AsyncMemory.add.
        Sometimes the LLM doesn't return a valid JSON response
        and we need to handle that gracefully.
        """
<<<<<<< HEAD
        (
            memory_payload,
            fact_extraction_response,
            memory_actions_response,
            id_mapping,
            message_from_user,
            expected_add_results,
            expected_update_call_values,
            expected_delete_call_values,
            expected_insert_call_values,
        ) = base_memory_scenario
=======
        memory_payload, _, id_mapping, message_from_user = base_memory_scenario
>>>>>>> 32937a84

        from functools import partial

        mock_get = partial(create_mock_record, memory_payload)
        mock_search = partial(create_mock_scored_point, memory_payload)
        mock_memory.vector_store.get.side_effect = mock_get
        mock_memory.vector_store.search.return_value = [mock_search(key) for key in memory_payload.keys()]

<<<<<<< HEAD
        mock_memory._generate_fact_retrieval_response.return_value = ""
        mock_memory._generate_memory_actions_response.return_value = ""
=======
        mock_memory.llm.generate_response.side_effect = ["", ""]
>>>>>>> 32937a84

        with caplog.at_level(logging.ERROR):
            add_result = mock_memory.add(
                messages=[{"role": "user", "content": message_from_user}],
                user_id="default_user",
                agent_id="test_agent",
                metadata={},
<<<<<<< HEAD
                filters={},
                infer=True,
            )

        assert mock_memory._generate_fact_retrieval_response.call_count == 1
        assert mock_memory._generate_memory_actions_response.call_count == 1
=======
                infer=True,
            )

        assert mock_memory.llm.generate_response.call_count == 2
>>>>>>> 32937a84
        assert add_result is not None
        assert "results" in add_result
        results = add_result["results"]
        assert results == []
        assert "Invalid JSON response" in caplog.text
        assert "Error in new_retrieved_facts:" in caplog.text
        assert mock_memory.vector_store.update.call_count == 0
        assert mock_memory.vector_store.insert.call_count == 0


@pytest.mark.asyncio
class TestAsyncAddMemory:
    @pytest.fixture
    def mock_async_memory(self, mocker):
        """Fixture for AsyncMemory with mocker-based mocks"""
<<<<<<< HEAD
        _, mock_vector_store = _setup_mocks(mocker)
=======
        mock_llm, _ = _setup_mocks(mocker)
>>>>>>> 32937a84

        memory = AsyncMemory()
        memory.config = mocker.MagicMock()
        memory.config.custom_fact_extraction_prompt = None
        memory.config.custom_update_memory_prompt = None
        memory.api_version = "v1.1"

<<<<<<< HEAD
        # Mock the new async response generation methods
        memory._generate_fact_retrieval_response = mocker.AsyncMock()
        memory._generate_memory_actions_response = mocker.AsyncMock()

        return memory

    @pytest.mark.asyncio
    async def test_valid_llm_responses_memory_add_updates(
        self, mock_async_memory, caplog, mocker, base_memory_scenario
    ):
        """Test valid response in AsyncMemory.add"""
        (
            memory_payload,
            fact_extraction_response,
            memory_actions_response,
            id_mapping,
            message_from_user,
            expected_add_results,
            expected_update_call_values,
            expected_delete_call_values,
            expected_insert_call_values,
        ) = base_memory_scenario
=======
        return memory

    @pytest.mark.asyncio
    async def test_async_valid_llm_response_fact_extraction(
        self, mock_async_memory, caplog, mocker, base_memory_scenario
    ):
        """Test valid response in AsyncMemory.add"""
        memory_payload, llm_responses, id_mapping, message_from_user = base_memory_scenario
>>>>>>> 32937a84

        from functools import partial

        mock_get = partial(create_mock_record, memory_payload)
        mock_search = partial(create_mock_scored_point, memory_payload)
        mock_update = partial(update_mock_record, memory_payload)
        mock_insert = partial(insert_mock_record, memory_payload)
        mock_async_memory.vector_store.insert.side_effect = mock_insert

        mock_async_memory.vector_store.get.side_effect = mock_get
        mock_async_memory.vector_store.search.return_value = [mock_search(key) for key in memory_payload.keys()]
        mock_async_memory.vector_store.update.side_effect = mock_update

<<<<<<< HEAD
        mock_async_memory._generate_fact_retrieval_response.return_value = fact_extraction_response
        mock_async_memory._generate_memory_actions_response.return_value = memory_actions_response
=======
        mock_async_memory.llm.generate_response.side_effect = llm_responses
>>>>>>> 32937a84

        with caplog.at_level(logging.ERROR):
            add_result = await mock_async_memory.add(
                messages=[{"role": "user", "content": message_from_user}],
                user_id="default_user",
                agent_id="test_agent",
                metadata={},
<<<<<<< HEAD
                filters={},
                infer=True,
            )

        assert_add_result(add_result, expected_add_results)

        assert mock_async_memory._generate_fact_retrieval_response.call_count == 1
        assert mock_async_memory._generate_memory_actions_response.call_count == 1
        assert_expected_updates(mock_async_memory, expected_update_call_values)

        assert_expected_updates(mock_async_memory, expected_update_call_values)

        # Check delete calls unordered
        assert_expected_deletes(mock_async_memory, expected_delete_call_values)

        # Check insert calls unordered
        assert_expected_inserts(mock_async_memory, expected_insert_call_values)

    @pytest.mark.asyncio
    async def test_async_generate_fact_retrieval_response_called(self, mock_async_memory, base_memory_scenario):
        """Test that _generate_fact_retrieval_response is called with expected arguments in async mode"""
        (
            memory_payload,
            fact_extraction_response,
            memory_actions_response,
            id_mapping,
            message_from_user,
            expected_add_results,
            expected_update_call_values,
            expected_delete_call_values,
            expected_insert_call_values,
        ) = base_memory_scenario

        mock_async_memory._generate_fact_retrieval_response.return_value = fact_extraction_response
        mock_async_memory._generate_memory_actions_response.return_value = memory_actions_response

        await mock_async_memory.add(
            messages=[{"role": "user", "content": message_from_user}],
            user_id="default_user",
            agent_id="test_agent",
            metadata={},
            filters={},
            infer=True,
        )

        # Verify method was called once with expected arguments
        mock_async_memory._generate_fact_retrieval_response.assert_called_once()
        args, _ = mock_async_memory._generate_fact_retrieval_response.call_args
        assert isinstance(args[0], str)  # system_prompt
        assert isinstance(args[1], str)  # user_prompt
        assert "Input:" in args[1]  # Verify user prompt contains input

    @pytest.mark.asyncio
    async def test_async_generate_memory_actions_response_called(self, mock_async_memory, base_memory_scenario):
        """Test that _generate_memory_actions_response is called with expected arguments in async mode"""
        (
            memory_payload,
            fact_extraction_response,
            memory_actions_response,
            id_mapping,
            message_from_user,
            expected_add_results,
            expected_update_call_values,
            expected_delete_call_values,
            expected_insert_call_values,
        ) = base_memory_scenario

        mock_async_memory._generate_fact_retrieval_response.return_value = fact_extraction_response
        mock_async_memory._generate_memory_actions_response.return_value = memory_actions_response

        await mock_async_memory.add(
            messages=[{"role": "user", "content": message_from_user}],
            user_id="default_user",
            agent_id="test_agent",
            metadata={},
            filters={},
            infer=True,
        )

        # Verify method was called once with expected arguments
        mock_async_memory._generate_memory_actions_response.assert_called_once()
        args, _ = mock_async_memory._generate_memory_actions_response.call_args
        assert isinstance(args[0], str)  # function_calling_prompt
        assert "memory" in args[0]  # Verify prompt contains memory context
=======
                infer=True,
            )

        assert mock_async_memory.llm.generate_response.call_count == 2
        assert add_result is not None
        assert "results" in add_result
        results = add_result["results"]
        unordered_results = []
        for result in results:
            testing_result = {"memory": result["memory"], "event": result["event"]}
            if result["event"] == "UPDATE":
                testing_result["previous_memory"] = result["previous_memory"]
                testing_result["id"] = result["id"]
            if result["event"] == "DELETE":
                testing_result["id"] = result["id"]
            unordered_results.append(testing_result)

        assert len(unordered_results) == 7
        expected_unordered_results = [
            {
                "id": "5e6c2501-095c-49b4-8e59-348cf6745f1d",
                "memory": "I like rice and beans and cheese",
                "event": "UPDATE",
                "previous_memory": "I like rice and beans",
            },
            {"memory": "Likes pizza", "event": "DELETE", "id": "be6c8333-2e75-4177-a9b6-6a2a5d75dd32"},
            {"memory": "Likes tacos", "event": "ADD"},
            {"memory": "Likes Tuesdays", "event": "ADD"},
            {"memory": "Likes Potatoes", "event": "ADD"},
            {"memory": "Likes Pineapple", "event": "ADD"},
            {"memory": "Likes T-Shirts", "event": "ADD"},
        ]
        assert sorted(unordered_results, key=lambda x: x["event"] + x["memory"]) == sorted(
            expected_unordered_results, key=lambda x: x["event"] + x["memory"]
        )
        # Check update calls unordered
        expected_update_call_values = [
            {
                "vector_id": "5e6c2501-095c-49b4-8e59-348cf6745f1d",
                "data": "I like rice and beans and cheese",
                "hash": hashlib.md5("I like rice and beans and cheese".encode()).hexdigest(),
            }
        ]
        actual_update_calls = [call[1] for call in mock_async_memory.vector_store.update.call_args_list]
        actual_update_call_values = [
            {"vector_id": call_params["vector_id"], "data": call_params["payload"]["data"], "hash": call_params["payload"]["hash"]}
            for call_params in actual_update_calls
        ]
        assert len(actual_update_calls) == len(expected_update_call_values)
        assert sorted(actual_update_call_values, key=lambda x: x["hash"]) == sorted(
            expected_update_call_values, key=lambda x: x["hash"]
        )

        # Check delete calls unordered
        expected_delete_call_values = ["be6c8333-2e75-4177-a9b6-6a2a5d75dd32"]
        actual_delete_calls = [call[1] for call in mock_async_memory.vector_store.delete.call_args_list]
        actual_delete_call_values = [call_params["vector_id"] for call_params in actual_delete_calls]
        assert len(actual_delete_calls) == len(expected_delete_call_values)
        assert sorted(actual_delete_call_values) == sorted(expected_delete_call_values)

        # Check insert calls unordered
        expected_insert_call_values = [
            {
                "data": "Likes tacos",
                "hash": hashlib.md5("Likes tacos".encode()).hexdigest(),
            },
            {
                "data": "Likes Pineapple",
                "hash": hashlib.md5("Likes Pineapple".encode()).hexdigest(),
            },
            {
                "data": "Likes Potatoes",
                "hash": hashlib.md5("Likes Potatoes".encode()).hexdigest(),
            },
            {
                "data": "Likes T-Shirts",
                "hash": hashlib.md5("Likes T-Shirts".encode()).hexdigest(),
            },
            {
                "data": "Likes Tuesdays",
                "hash": hashlib.md5("Likes Tuesdays".encode()).hexdigest(),
            },
        ]

        # Convert the call_args_list to a list of dictionaries
        # containing the "data" and "hash" values
        # from the payloads in the insert calls
        # This is done to compare the actual calls with the expected calls
        # in an order-independent manner
        actual_calls = [call[1] for call in mock_async_memory.vector_store.insert.call_args_list]
        actual_insert_call_values = [
            {"data": call_params["payloads"][0]["data"], "hash": call_params["payloads"][0]["hash"]}
            for call_params in actual_calls
        ]
        # Check that all expected calls are present (order-independent)
        assert len(actual_calls) == len(expected_insert_call_values)
        assert sorted(actual_insert_call_values, key=lambda x: x["hash"]) == sorted(
            expected_insert_call_values, key=lambda x: x["hash"]
        )
>>>>>>> 32937a84

    @pytest.mark.asyncio
    async def test_async_empty_llm_response_memory_actions(
        self, mock_async_memory, caplog, mocker, base_memory_scenario
    ):
        """Test empty response in AsyncMemory.add.
        Sometimes the LLM doesn't return a valid JSON response
        and we need to handle that gracefully.
        """
<<<<<<< HEAD
        (
            memory_payload,
            fact_extraction_response,
            memory_actions_response,
            id_mapping,
            message_from_user,
            expected_add_results,
            expected_update_call_values,
            expected_delete_call_values,
            expected_insert_call_values,
        ) = base_memory_scenario
=======
        memory_payload, _, id_mapping, message_from_user = base_memory_scenario

>>>>>>> 32937a84
        from functools import partial

        mock_get = partial(create_mock_record, memory_payload)
        mock_search = partial(create_mock_scored_point, memory_payload)
        mock_async_memory.vector_store.get.side_effect = mock_get
        mock_async_memory.vector_store.search.return_value = [mock_search(key) for key in memory_payload.keys()]

        mocker.patch("mem0.utils.factory.EmbedderFactory.create", return_value=MagicMock())
<<<<<<< HEAD
        mock_async_memory._generate_fact_retrieval_response.return_value = ""
        mock_async_memory._generate_memory_actions_response.return_value = ""
=======
        mock_async_memory.llm.generate_response.side_effect = ["", ""]
>>>>>>> 32937a84

        with caplog.at_level(logging.ERROR):
            add_result = await mock_async_memory.add(
                messages=[{"role": "user", "content": message_from_user}],
                user_id="default_user",
                agent_id="test_agent",
                metadata={},
<<<<<<< HEAD
                filters={},
                infer=True,
            )
        assert mock_async_memory._generate_fact_retrieval_response.call_count == 1
        assert mock_async_memory._generate_memory_actions_response.call_count == 1
=======
                infer=True,
            )

        assert mock_async_memory.llm.generate_response.call_count == 2
>>>>>>> 32937a84
        assert add_result is not None
        assert "results" in add_result
        results = add_result["results"]
        assert results == []
        assert "Invalid JSON response" in caplog.text
        assert "Error in new_retrieved_facts:" in caplog.text
        assert mock_async_memory.vector_store.update.call_count == 0
        assert mock_async_memory.vector_store.insert.call_count == 0<|MERGE_RESOLUTION|>--- conflicted
+++ resolved
@@ -76,7 +76,6 @@
 
 @pytest.fixture
 def base_memory_scenario():
-<<<<<<< HEAD
     """Returns a complete test scenario for memory operations including:
     - Pre-existing memories
     - LLM responses
@@ -106,37 +105,6 @@
     3. ID mapping: Replaces UUIDs with simple IDs for LLM processing
     4. Memory actions: LLM determines UPDATE/DELETE/ADD operations
     5. Execution: Operations performed using original UUIDs
-=======
-    """Returns (relevant_existing_memories, llm_responses, id_mapping, message_from_user)
-
-    The ID mapping serves an important purpose in the memory system.
-    Here's a clearer explanation of why and how it's used:
-
-    Why we need ID mapping:
-
-    1. UUIDs are the permanent identifiers for memories in the vector store
-    2. LLMs can sometimes hallucinate or generate invalid UUIDs when processing memory operations
-    3. The mapping provides a stable reference between simple numeric IDs and the actual UUIDs
-
-    How it works:
-
-    1. Before sending memory data to the LLM:
-
-    - Each memory's UUID is temporarily replaced with a simple numeric string (0, 1, 2 etc)
-    - The original UUIDs are stored in a mapping dictionary
-
-    2. When processing LLM responses:
-
-    - The simple numeric IDs in the response are mapped back to the original UUIDs
-    - This ensures all memory operations (update/delete) reference the correct items
-
-    3. For new memories (ADD operations):
-
-    - New UUIDs are generated since these are new entries
-    - The mapping isn't needed since these didn't exist previously
-
-
->>>>>>> 32937a84
     """
     relevant_existing_memories = {
         "5e6c2501-095c-49b4-8e59-348cf6745f1d": {
@@ -201,7 +169,6 @@
     #   * The memory actions are then performed on the vector store
     #       using the original UUIDs, new facts are given a new UUID
     #       and the relevant existing memories are updated or deleted
-<<<<<<< HEAD
     fact_extraction_response = '{"facts": ["I like rice and beans and cheese", "Likes tacos"]}'
     memory_actions_response = json.dumps(
         {
@@ -437,49 +404,13 @@
     assert sorted(actual_insert_call_values, key=lambda x: x["hash"]) == sorted(
         expected_insert_call_values, key=lambda x: x["hash"]
     )
-=======
-    llm_responses = [
-        '{"facts": ["I like rice and beans and cheese", "Likes tacos"]}',
-        json.dumps(
-            {
-                "memory": [
-                    {
-                        "id": "0",
-                        "text": "I like rice and beans and cheese",
-                        "event": "UPDATE",
-                        "old_memory": "I like rice and beans",
-                    },
-                    {"id": "1", "text": "Likes rice", "event": "NONE"},
-                    {"id": "2", "text": "I like basmati rice", "event": "NONE"},
-                    {
-                        "id": "3",
-                        "text": "I like acro yoga, surfing, swimming, and paddle boarding.",
-                        "event": "NONE",
-                    },
-                    {"id": "4", "text": "Likes pizza", "event": "DELETE"},
-                    {"id": "5", "text": "Likes tacos", "event": "ADD"},
-                    {"id": "6", "text": "Likes Tuesdays", "event": "ADD"},
-                    {"id": "7", "text": "Likes T-Shirts", "event": "ADD"},
-                    {"id": "8", "text": "Likes Potatoes", "event": "ADD"},
-                    {"id": "9", "text": "Likes Pineapple", "event": "ADD"},
-                ]
-            }
-        ),
-    ]
-
-    return relevant_existing_memories, llm_responses, id_mapping, message_from_user
->>>>>>> 32937a84
 
 
 class TestAddMemory:
     @pytest.fixture
     def mock_memory(self, mocker):
         """Fixture that returns a Memory instance with mocker-based mocks"""
-<<<<<<< HEAD
         mock_llm, mock_vector_store = _setup_mocks(mocker)
-=======
-        mock_llm, _ = _setup_mocks(mocker)
->>>>>>> 32937a84
 
         memory = Memory()
         memory.config = mocker.MagicMock()
@@ -487,7 +418,6 @@
         memory.config.custom_update_memory_prompt = None
         memory.api_version = "v1.1"
 
-<<<<<<< HEAD
         # Mock response generation methods but make them flexible
         memory._generate_fact_retrieval_response = mocker.MagicMock()
         memory._generate_memory_actions_response = mocker.MagicMock()
@@ -507,13 +437,6 @@
             expected_delete_call_values,
             expected_insert_call_values,
         ) = base_memory_scenario
-=======
-        return memory
-
-    def test_valid_llm_response_fact_extraction(self, mock_memory, caplog, base_memory_scenario):
-        """Test valid response from LLM during fact extraction"""
-        memory_payload, llm_responses, id_mapping, message_from_user = base_memory_scenario
->>>>>>> 32937a84
 
         from functools import partial
 
@@ -527,12 +450,8 @@
         mock_memory.vector_store.search.return_value = [mock_search(key) for key in memory_payload.keys()]
         mock_memory.vector_store.update.side_effect = mock_update
 
-<<<<<<< HEAD
         mock_memory._generate_fact_retrieval_response.return_value = fact_extraction_response
         mock_memory._generate_memory_actions_response.return_value = memory_actions_response
-=======
-        mock_memory.llm.generate_response.side_effect = llm_responses
->>>>>>> 32937a84
 
         with caplog.at_level(logging.ERROR):
             add_result = mock_memory.add(
@@ -540,8 +459,6 @@
                 user_id="default_user",
                 agent_id="test_agent",
                 metadata={},
-<<<<<<< HEAD
-                filters={},
                 infer=True,
             )
         assert_add_result(add_result, expected_add_results)
@@ -578,7 +495,6 @@
             user_id="default_user",
             agent_id="test_agent",
             metadata={},
-            filters={},
             infer=True,
         )
 
@@ -611,7 +527,6 @@
             user_id="default_user",
             agent_id="test_agent",
             metadata={},
-            filters={},
             infer=True,
         )
 
@@ -621,114 +536,11 @@
         assert isinstance(args[0], str)  # function_calling_prompt
         assert "memory" in args[0]  # Verify prompt contains memory context
 
-=======
-                infer=True,
-            )
-
-        assert mock_memory.llm.generate_response.call_count == 2
-        assert add_result is not None
-        assert "results" in add_result
-        results = add_result["results"]
-        unordered_results = []
-        for result in results:
-            testing_result = {"memory": result["memory"], "event": result["event"]}
-            if result["event"] == "UPDATE":
-                testing_result["previous_memory"] = result["previous_memory"]
-                testing_result["id"] = result["id"]
-            if result["event"] == "DELETE":
-                testing_result["id"] = result["id"]
-            unordered_results.append(testing_result)
-
-        assert len(unordered_results) == 7
-        expected_unordered_results = [
-            {
-                "id": "5e6c2501-095c-49b4-8e59-348cf6745f1d",
-                "memory": "I like rice and beans and cheese",
-                "event": "UPDATE",
-                "previous_memory": "I like rice and beans",
-            },
-            {"memory": "Likes pizza", "event": "DELETE", "id": "be6c8333-2e75-4177-a9b6-6a2a5d75dd32"},
-            {"memory": "Likes tacos", "event": "ADD"},
-            {"memory": "Likes Tuesdays", "event": "ADD"},
-            {"memory": "Likes Potatoes", "event": "ADD"},
-            {"memory": "Likes Pineapple", "event": "ADD"},
-            {"memory": "Likes T-Shirts", "event": "ADD"},
-        ]
-        assert sorted(unordered_results, key=lambda x: x["event"] + x["memory"]) == sorted(
-            expected_unordered_results, key=lambda x: x["event"] + x["memory"]
-        )
-        # Check update calls unordered
-        expected_update_call_values = [
-            {
-                "vector_id": "5e6c2501-095c-49b4-8e59-348cf6745f1d",
-                "data": "I like rice and beans and cheese",
-                "hash": hashlib.md5("I like rice and beans and cheese".encode()).hexdigest(),
-            }
-        ]
-        actual_update_calls = [call[1] for call in mock_memory.vector_store.update.call_args_list]
-        actual_update_call_values = [
-            {"vector_id": call_params["vector_id"], "data": call_params["payload"]["data"], "hash": call_params["payload"]["hash"]}
-            for call_params in actual_update_calls
-        ]
-        assert len(actual_update_calls) == len(expected_update_call_values)
-        assert sorted(actual_update_call_values, key=lambda x: x["hash"]) == sorted(
-            expected_update_call_values, key=lambda x: x["hash"]
-        )
-
-        # Check delete calls unordered
-        expected_delete_call_values = ["be6c8333-2e75-4177-a9b6-6a2a5d75dd32"]
-        actual_delete_calls = [call[1] for call in mock_memory.vector_store.delete.call_args_list]
-        actual_delete_call_values = [call_params["vector_id"] for call_params in actual_delete_calls]
-        assert len(actual_delete_calls) == len(expected_delete_call_values)
-        assert sorted(actual_delete_call_values) == sorted(expected_delete_call_values)
-
-        # Check insert calls unordered
-        expected_insert_call_values = [
-            {
-                "data": "Likes tacos",
-                "hash": hashlib.md5("Likes tacos".encode()).hexdigest(),
-            },
-            {
-                "data": "Likes Pineapple",
-                "hash": hashlib.md5("Likes Pineapple".encode()).hexdigest(),
-            },
-            {
-                "data": "Likes Potatoes",
-                "hash": hashlib.md5("Likes Potatoes".encode()).hexdigest(),
-            },
-            {
-                "data": "Likes T-Shirts",
-                "hash": hashlib.md5("Likes T-Shirts".encode()).hexdigest(),
-            },
-            {
-                "data": "Likes Tuesdays",
-                "hash": hashlib.md5("Likes Tuesdays".encode()).hexdigest(),
-            },
-        ]
-
-        # Convert the call_args_list to a list of dictionaries
-        # containing the "data" and "hash" values
-        # from the payloads in the insert calls
-        # This is done to compare the actual calls with the expected calls
-        # in an order-independent manner
-        actual_calls = [call[1] for call in mock_memory.vector_store.insert.call_args_list]
-        actual_insert_call_values = [
-            {"data": call_params["payloads"][0]["data"], "hash": call_params["payloads"][0]["hash"]}
-            for call_params in actual_calls
-        ]
-        # Check that all expected calls are present (order-independent)
-        assert len(actual_calls) == len(expected_insert_call_values)
-        assert sorted(actual_insert_call_values, key=lambda x: x["hash"]) == sorted(
-            expected_insert_call_values, key=lambda x: x["hash"]
-        )
-
->>>>>>> 32937a84
     def test_empty_llm_response_memory_actions(self, mock_memory, caplog, base_memory_scenario):
         """Test empty response in AsyncMemory.add.
         Sometimes the LLM doesn't return a valid JSON response
         and we need to handle that gracefully.
         """
-<<<<<<< HEAD
         (
             memory_payload,
             fact_extraction_response,
@@ -740,9 +552,6 @@
             expected_delete_call_values,
             expected_insert_call_values,
         ) = base_memory_scenario
-=======
-        memory_payload, _, id_mapping, message_from_user = base_memory_scenario
->>>>>>> 32937a84
 
         from functools import partial
 
@@ -751,12 +560,8 @@
         mock_memory.vector_store.get.side_effect = mock_get
         mock_memory.vector_store.search.return_value = [mock_search(key) for key in memory_payload.keys()]
 
-<<<<<<< HEAD
         mock_memory._generate_fact_retrieval_response.return_value = ""
         mock_memory._generate_memory_actions_response.return_value = ""
-=======
-        mock_memory.llm.generate_response.side_effect = ["", ""]
->>>>>>> 32937a84
 
         with caplog.at_level(logging.ERROR):
             add_result = mock_memory.add(
@@ -764,19 +569,11 @@
                 user_id="default_user",
                 agent_id="test_agent",
                 metadata={},
-<<<<<<< HEAD
-                filters={},
                 infer=True,
             )
 
         assert mock_memory._generate_fact_retrieval_response.call_count == 1
         assert mock_memory._generate_memory_actions_response.call_count == 1
-=======
-                infer=True,
-            )
-
-        assert mock_memory.llm.generate_response.call_count == 2
->>>>>>> 32937a84
         assert add_result is not None
         assert "results" in add_result
         results = add_result["results"]
@@ -792,11 +589,7 @@
     @pytest.fixture
     def mock_async_memory(self, mocker):
         """Fixture for AsyncMemory with mocker-based mocks"""
-<<<<<<< HEAD
         _, mock_vector_store = _setup_mocks(mocker)
-=======
-        mock_llm, _ = _setup_mocks(mocker)
->>>>>>> 32937a84
 
         memory = AsyncMemory()
         memory.config = mocker.MagicMock()
@@ -804,7 +597,6 @@
         memory.config.custom_update_memory_prompt = None
         memory.api_version = "v1.1"
 
-<<<<<<< HEAD
         # Mock the new async response generation methods
         memory._generate_fact_retrieval_response = mocker.AsyncMock()
         memory._generate_memory_actions_response = mocker.AsyncMock()
@@ -827,16 +619,6 @@
             expected_delete_call_values,
             expected_insert_call_values,
         ) = base_memory_scenario
-=======
-        return memory
-
-    @pytest.mark.asyncio
-    async def test_async_valid_llm_response_fact_extraction(
-        self, mock_async_memory, caplog, mocker, base_memory_scenario
-    ):
-        """Test valid response in AsyncMemory.add"""
-        memory_payload, llm_responses, id_mapping, message_from_user = base_memory_scenario
->>>>>>> 32937a84
 
         from functools import partial
 
@@ -850,12 +632,8 @@
         mock_async_memory.vector_store.search.return_value = [mock_search(key) for key in memory_payload.keys()]
         mock_async_memory.vector_store.update.side_effect = mock_update
 
-<<<<<<< HEAD
         mock_async_memory._generate_fact_retrieval_response.return_value = fact_extraction_response
         mock_async_memory._generate_memory_actions_response.return_value = memory_actions_response
-=======
-        mock_async_memory.llm.generate_response.side_effect = llm_responses
->>>>>>> 32937a84
 
         with caplog.at_level(logging.ERROR):
             add_result = await mock_async_memory.add(
@@ -863,8 +641,6 @@
                 user_id="default_user",
                 agent_id="test_agent",
                 metadata={},
-<<<<<<< HEAD
-                filters={},
                 infer=True,
             )
 
@@ -905,7 +681,6 @@
             user_id="default_user",
             agent_id="test_agent",
             metadata={},
-            filters={},
             infer=True,
         )
 
@@ -939,7 +714,6 @@
             user_id="default_user",
             agent_id="test_agent",
             metadata={},
-            filters={},
             infer=True,
         )
 
@@ -948,107 +722,6 @@
         args, _ = mock_async_memory._generate_memory_actions_response.call_args
         assert isinstance(args[0], str)  # function_calling_prompt
         assert "memory" in args[0]  # Verify prompt contains memory context
-=======
-                infer=True,
-            )
-
-        assert mock_async_memory.llm.generate_response.call_count == 2
-        assert add_result is not None
-        assert "results" in add_result
-        results = add_result["results"]
-        unordered_results = []
-        for result in results:
-            testing_result = {"memory": result["memory"], "event": result["event"]}
-            if result["event"] == "UPDATE":
-                testing_result["previous_memory"] = result["previous_memory"]
-                testing_result["id"] = result["id"]
-            if result["event"] == "DELETE":
-                testing_result["id"] = result["id"]
-            unordered_results.append(testing_result)
-
-        assert len(unordered_results) == 7
-        expected_unordered_results = [
-            {
-                "id": "5e6c2501-095c-49b4-8e59-348cf6745f1d",
-                "memory": "I like rice and beans and cheese",
-                "event": "UPDATE",
-                "previous_memory": "I like rice and beans",
-            },
-            {"memory": "Likes pizza", "event": "DELETE", "id": "be6c8333-2e75-4177-a9b6-6a2a5d75dd32"},
-            {"memory": "Likes tacos", "event": "ADD"},
-            {"memory": "Likes Tuesdays", "event": "ADD"},
-            {"memory": "Likes Potatoes", "event": "ADD"},
-            {"memory": "Likes Pineapple", "event": "ADD"},
-            {"memory": "Likes T-Shirts", "event": "ADD"},
-        ]
-        assert sorted(unordered_results, key=lambda x: x["event"] + x["memory"]) == sorted(
-            expected_unordered_results, key=lambda x: x["event"] + x["memory"]
-        )
-        # Check update calls unordered
-        expected_update_call_values = [
-            {
-                "vector_id": "5e6c2501-095c-49b4-8e59-348cf6745f1d",
-                "data": "I like rice and beans and cheese",
-                "hash": hashlib.md5("I like rice and beans and cheese".encode()).hexdigest(),
-            }
-        ]
-        actual_update_calls = [call[1] for call in mock_async_memory.vector_store.update.call_args_list]
-        actual_update_call_values = [
-            {"vector_id": call_params["vector_id"], "data": call_params["payload"]["data"], "hash": call_params["payload"]["hash"]}
-            for call_params in actual_update_calls
-        ]
-        assert len(actual_update_calls) == len(expected_update_call_values)
-        assert sorted(actual_update_call_values, key=lambda x: x["hash"]) == sorted(
-            expected_update_call_values, key=lambda x: x["hash"]
-        )
-
-        # Check delete calls unordered
-        expected_delete_call_values = ["be6c8333-2e75-4177-a9b6-6a2a5d75dd32"]
-        actual_delete_calls = [call[1] for call in mock_async_memory.vector_store.delete.call_args_list]
-        actual_delete_call_values = [call_params["vector_id"] for call_params in actual_delete_calls]
-        assert len(actual_delete_calls) == len(expected_delete_call_values)
-        assert sorted(actual_delete_call_values) == sorted(expected_delete_call_values)
-
-        # Check insert calls unordered
-        expected_insert_call_values = [
-            {
-                "data": "Likes tacos",
-                "hash": hashlib.md5("Likes tacos".encode()).hexdigest(),
-            },
-            {
-                "data": "Likes Pineapple",
-                "hash": hashlib.md5("Likes Pineapple".encode()).hexdigest(),
-            },
-            {
-                "data": "Likes Potatoes",
-                "hash": hashlib.md5("Likes Potatoes".encode()).hexdigest(),
-            },
-            {
-                "data": "Likes T-Shirts",
-                "hash": hashlib.md5("Likes T-Shirts".encode()).hexdigest(),
-            },
-            {
-                "data": "Likes Tuesdays",
-                "hash": hashlib.md5("Likes Tuesdays".encode()).hexdigest(),
-            },
-        ]
-
-        # Convert the call_args_list to a list of dictionaries
-        # containing the "data" and "hash" values
-        # from the payloads in the insert calls
-        # This is done to compare the actual calls with the expected calls
-        # in an order-independent manner
-        actual_calls = [call[1] for call in mock_async_memory.vector_store.insert.call_args_list]
-        actual_insert_call_values = [
-            {"data": call_params["payloads"][0]["data"], "hash": call_params["payloads"][0]["hash"]}
-            for call_params in actual_calls
-        ]
-        # Check that all expected calls are present (order-independent)
-        assert len(actual_calls) == len(expected_insert_call_values)
-        assert sorted(actual_insert_call_values, key=lambda x: x["hash"]) == sorted(
-            expected_insert_call_values, key=lambda x: x["hash"]
-        )
->>>>>>> 32937a84
 
     @pytest.mark.asyncio
     async def test_async_empty_llm_response_memory_actions(
@@ -1058,7 +731,6 @@
         Sometimes the LLM doesn't return a valid JSON response
         and we need to handle that gracefully.
         """
-<<<<<<< HEAD
         (
             memory_payload,
             fact_extraction_response,
@@ -1070,10 +742,6 @@
             expected_delete_call_values,
             expected_insert_call_values,
         ) = base_memory_scenario
-=======
-        memory_payload, _, id_mapping, message_from_user = base_memory_scenario
-
->>>>>>> 32937a84
         from functools import partial
 
         mock_get = partial(create_mock_record, memory_payload)
@@ -1082,12 +750,8 @@
         mock_async_memory.vector_store.search.return_value = [mock_search(key) for key in memory_payload.keys()]
 
         mocker.patch("mem0.utils.factory.EmbedderFactory.create", return_value=MagicMock())
-<<<<<<< HEAD
         mock_async_memory._generate_fact_retrieval_response.return_value = ""
         mock_async_memory._generate_memory_actions_response.return_value = ""
-=======
-        mock_async_memory.llm.generate_response.side_effect = ["", ""]
->>>>>>> 32937a84
 
         with caplog.at_level(logging.ERROR):
             add_result = await mock_async_memory.add(
@@ -1095,18 +759,10 @@
                 user_id="default_user",
                 agent_id="test_agent",
                 metadata={},
-<<<<<<< HEAD
-                filters={},
                 infer=True,
             )
         assert mock_async_memory._generate_fact_retrieval_response.call_count == 1
         assert mock_async_memory._generate_memory_actions_response.call_count == 1
-=======
-                infer=True,
-            )
-
-        assert mock_async_memory.llm.generate_response.call_count == 2
->>>>>>> 32937a84
         assert add_result is not None
         assert "results" in add_result
         results = add_result["results"]
