--- conflicted
+++ resolved
@@ -31,31 +31,19 @@
 
 def _setup_process_message_for_memory_mock(mocker):
     """Creates and configures a mock for process_message_for_memory utility function.
-<<<<<<< HEAD
-    
-=======
-
->>>>>>> 7648ed30
+
     This helper function:
     1. Creates a MagicMock for process_message_for_memory
     2. Patches the function in the mem0.memory.utils module
     3. Returns the mock for further configuration
-<<<<<<< HEAD
-    
-=======
-
->>>>>>> 7648ed30
+
     Returns:
         MagicMock: Configured mock object that replaces process_message_for_memory,
         allowing tests to:
         - Set return values via .return_value
         - Verify calls via assert_called_* methods
         - Configure side effects via .side_effect
-<<<<<<< HEAD
-        
-=======
-
->>>>>>> 7648ed30
+
     Example:
         mock_process = _setup_process_message_for_memory_mock(mocker)
         mock_process.return_value = ("test", {"meta": "data"})
@@ -543,8 +531,6 @@
 
         mock_memory._generate_fact_retrieval_response.return_value = fact_extraction_response
         mock_memory._generate_memory_actions_response.return_value = memory_actions_response
-<<<<<<< HEAD
-=======
 
         with caplog.at_level(logging.ERROR):
             add_result = mock_memory.add(
@@ -657,7 +643,6 @@
 
         mock_memory._generate_fact_retrieval_response.return_value = ""
         mock_memory._generate_memory_actions_response.return_value = ""
->>>>>>> 7648ed30
 
         with caplog.at_level(logging.ERROR):
             add_result = mock_memory.add(
@@ -667,111 +652,7 @@
                 metadata={},
                 infer=True,
             )
-        assert_add_result(add_result, expected_add_results)
-
-        assert mock_memory._generate_fact_retrieval_response.call_count == 1
-        assert mock_memory._generate_memory_actions_response.call_count == 1
-        assert_expected_updates(mock_memory, expected_update_call_values)
-
-        # Check delete calls unordered
-        assert_expected_deletes(mock_memory, expected_delete_call_values)
-
-        # Check insert calls unordered
-        assert_expected_inserts(mock_memory, expected_insert_call_values)
-
-    def test_generate_fact_retrieval_response_called(self, mock_memory, base_memory_scenario):
-        """Test that _generate_fact_retrieval_response is called with expected arguments"""
-        (
-            memory_payload,
-            fact_extraction_response,
-            memory_actions_response,
-            id_mapping,
-            message_from_user,
-            expected_add_results,
-            expected_update_call_values,
-            expected_delete_call_values,
-            expected_insert_call_values,
-        ) = base_memory_scenario
-
-        mock_memory._generate_fact_retrieval_response.return_value = fact_extraction_response
-        mock_memory._generate_memory_actions_response.return_value = memory_actions_response
-
-        mock_memory.add(
-            messages=[{"role": "user", "content": message_from_user}],
-            user_id="default_user",
-            agent_id="test_agent",
-            metadata={},
-            infer=True,
-        )
-
-        # Verify method was called once with expected arguments
-        mock_memory._generate_fact_retrieval_response.assert_called_once()
-        args, _ = mock_memory._generate_fact_retrieval_response.call_args
-        assert isinstance(args[0], str)  # system_prompt
-        assert isinstance(args[1], str)  # user_prompt
-        assert "Input:" in args[1]  # Verify user prompt contains input
-
-    def test_generate_memory_actions_response_called(self, mock_memory, base_memory_scenario):
-        """Test that _generate_memory_actions_response is called with expected arguments"""
-        (
-            memory_payload,
-            fact_extraction_response,
-            memory_actions_response,
-            id_mapping,
-            message_from_user,
-            expected_add_results,
-            expected_update_call_values,
-            expected_delete_call_values,
-            expected_insert_call_values,
-        ) = base_memory_scenario
-
-        mock_memory._generate_fact_retrieval_response.return_value = fact_extraction_response
-        mock_memory._generate_memory_actions_response.return_value = memory_actions_response
-
-        mock_memory.add(
-            messages=[{"role": "user", "content": message_from_user}],
-            user_id="default_user",
-            agent_id="test_agent",
-            metadata={},
-            infer=True,
-        )
-
-        # Verify method was called once with expected arguments
-        mock_memory._generate_memory_actions_response.assert_called_once()
-        args, _ = mock_memory._generate_memory_actions_response.call_args
-        assert isinstance(args[0], str)  # function_calling_prompt
-        assert "memory" in args[0]  # Verify prompt contains memory context
-
-    
-    def test_empty_llm_response_fact_extraction(self, mocker, mock_memory, caplog, base_memory_scenario):
-        """Test empty response in AsyncMemory.add.
-        Sometimes the LLM doesn't return a valid JSON response
-        and we need to handle that gracefully.
-        """
-        (
-            memory_payload,
-            fact_extraction_response,
-            memory_actions_response,
-            id_mapping,
-            message_from_user,
-            expected_add_results,
-            expected_update_call_values,
-            expected_delete_call_values,
-            expected_insert_call_values,
-        ) = base_memory_scenario
-
-        from functools import partial
-
-<<<<<<< HEAD
-        mock_get = partial(create_mock_record, memory_payload)
-        mock_search = partial(create_mock_scored_point, memory_payload)
-        mock_memory.vector_store.get.side_effect = mock_get
-        mock_memory.vector_store.search.return_value = [mock_search(key) for key in memory_payload.keys()]
-        mock_capture_event = mocker.MagicMock()
-        mocker.patch("mem0.memory.main.capture_event", mock_capture_event)
-
-        mock_memory._generate_fact_retrieval_response.return_value = ""
-=======
+
         assert mock_memory._generate_fact_retrieval_response.call_count == 1
         assert mock_memory._generate_memory_actions_response.call_count == 0
         assert add_result is not None
@@ -810,7 +691,6 @@
         mocker.patch("mem0.memory.main.capture_event", mock_capture_event)
 
         mock_memory._generate_fact_retrieval_response.return_value = json.dumps({"facts": ["Likes all pizza"]})
->>>>>>> 7648ed30
         mock_memory._generate_memory_actions_response.return_value = ""
 
         with caplog.at_level(logging.ERROR):
@@ -823,58 +703,6 @@
             )
 
         assert mock_memory._generate_fact_retrieval_response.call_count == 1
-<<<<<<< HEAD
-        assert mock_memory._generate_memory_actions_response.call_count == 0
-        assert add_result is not None
-        assert "results" in add_result
-        results = add_result["results"]
-        assert results == []
-        # assert "Invalid JSON response" in caplog.text
-        assert mock_memory.vector_store.update.call_count == 0
-        assert mock_memory.vector_store.insert.call_count == 0
-        assert mock_capture_event.call_count == 1
-
-    def test_empty_llm_response_memory_actions(self, mocker, mock_memory, caplog, base_memory_scenario):
-        """Test empty response in AsyncMemory.add.
-        Sometimes the LLM doesn't return a valid JSON response
-        and we need to handle that gracefully.
-        """
-        (
-            memory_payload,
-            fact_extraction_response,
-            memory_actions_response,
-            id_mapping,
-            message_from_user,
-            expected_add_results,
-            expected_update_call_values,
-            expected_delete_call_values,
-            expected_insert_call_values,
-        ) = base_memory_scenario
-
-        from functools import partial
-
-        mock_get = partial(create_mock_record, memory_payload)
-        mock_search = partial(create_mock_scored_point, memory_payload)
-        mock_memory.vector_store.get.side_effect = mock_get
-        mock_memory.vector_store.search.return_value = [mock_search(key) for key in memory_payload.keys()]
-        mock_capture_event = mocker.MagicMock()
-        mocker.patch("mem0.memory.main.capture_event", mock_capture_event)
-
-        mock_memory._generate_fact_retrieval_response.return_value = json.dumps({"facts": ["Likes all pizza"]})
-        mock_memory._generate_memory_actions_response.return_value = ""
-
-        with caplog.at_level(logging.ERROR):
-            add_result = mock_memory.add(
-                messages=[{"role": "user", "content": message_from_user}],
-                user_id="default_user",
-                agent_id="test_agent",
-                metadata={},
-                infer=True,
-            )
-
-        assert mock_memory._generate_fact_retrieval_response.call_count == 1
-=======
->>>>>>> 7648ed30
         assert mock_memory._generate_memory_actions_response.call_count == 1
         assert add_result is not None
         assert "results" in add_result
@@ -959,7 +787,6 @@
 
         # Check insert calls unordered
         assert_expected_inserts(mock_async_memory, expected_insert_call_values)
-<<<<<<< HEAD
 
     @pytest.mark.asyncio
     async def test_async_generate_fact_retrieval_response_called(self, mock_async_memory, base_memory_scenario):
@@ -1027,75 +854,6 @@
         assert "memory" in args[0]  # Verify prompt contains memory context
 
     @pytest.mark.asyncio
-=======
-
-    @pytest.mark.asyncio
-    async def test_async_generate_fact_retrieval_response_called(self, mock_async_memory, base_memory_scenario):
-        """Test that _generate_fact_retrieval_response is called with expected arguments in async mode"""
-        (
-            memory_payload,
-            fact_extraction_response,
-            memory_actions_response,
-            id_mapping,
-            message_from_user,
-            expected_add_results,
-            expected_update_call_values,
-            expected_delete_call_values,
-            expected_insert_call_values,
-        ) = base_memory_scenario
-
-        mock_async_memory._generate_fact_retrieval_response.return_value = fact_extraction_response
-        mock_async_memory._generate_memory_actions_response.return_value = memory_actions_response
-
-        await mock_async_memory.add(
-            messages=[{"role": "user", "content": message_from_user}],
-            user_id="default_user",
-            agent_id="test_agent",
-            metadata={},
-            infer=True,
-        )
-
-        # Verify method was called once with expected arguments
-        mock_async_memory._generate_fact_retrieval_response.assert_called_once()
-        args, _ = mock_async_memory._generate_fact_retrieval_response.call_args
-        assert isinstance(args[0], str)  # system_prompt
-        assert isinstance(args[1], str)  # user_prompt
-        assert "Input:" in args[1]  # Verify user prompt contains input
-
-    @pytest.mark.asyncio
-    async def test_async_generate_memory_actions_response_called(self, mock_async_memory, base_memory_scenario):
-        """Test that _generate_memory_actions_response is called with expected arguments in async mode"""
-        (
-            memory_payload,
-            fact_extraction_response,
-            memory_actions_response,
-            id_mapping,
-            message_from_user,
-            expected_add_results,
-            expected_update_call_values,
-            expected_delete_call_values,
-            expected_insert_call_values,
-        ) = base_memory_scenario
-
-        mock_async_memory._generate_fact_retrieval_response.return_value = fact_extraction_response
-        mock_async_memory._generate_memory_actions_response.return_value = memory_actions_response
-
-        await mock_async_memory.add(
-            messages=[{"role": "user", "content": message_from_user}],
-            user_id="default_user",
-            agent_id="test_agent",
-            metadata={},
-            infer=True,
-        )
-
-        # Verify method was called once with expected arguments
-        mock_async_memory._generate_memory_actions_response.assert_called_once()
-        args, _ = mock_async_memory._generate_memory_actions_response.call_args
-        assert isinstance(args[0], str)  # function_calling_prompt
-        assert "memory" in args[0]  # Verify prompt contains memory context
-
-    @pytest.mark.asyncio
->>>>>>> 7648ed30
     async def test_async_empty_llm_response_fact_extraction(
         self, mock_async_memory, caplog, mocker, base_memory_scenario
     ):
@@ -1126,10 +884,6 @@
         mock_async_memory._generate_memory_actions_response.return_value = ""
         mock_capture_event = mocker.MagicMock()
         mocker.patch("mem0.memory.main.capture_event", mock_capture_event)
-<<<<<<< HEAD
-
-=======
->>>>>>> 7648ed30
 
         with caplog.at_level(logging.ERROR):
             add_result = await mock_async_memory.add(
@@ -1145,11 +899,7 @@
         assert "results" in add_result
         results = add_result["results"]
         assert results == []
-<<<<<<< HEAD
-        # assert "Invalid JSON response" in caplog.text
-=======
         assert "Error in new_retrieved_facts" in caplog.text
->>>>>>> 7648ed30
         assert mock_async_memory.vector_store.update.call_count == 0
         assert mock_async_memory.vector_store.insert.call_count == 0
         assert mock_capture_event.call_count == 1
@@ -1179,7 +929,6 @@
         mock_search = partial(create_mock_scored_point, memory_payload)
         mock_async_memory.vector_store.get.side_effect = mock_get
         mock_async_memory.vector_store.search.return_value = [mock_search(key) for key in memory_payload.keys()]
-<<<<<<< HEAD
 
         mocker.patch("mem0.utils.factory.EmbedderFactory.create", return_value=MagicMock())
         mock_async_memory._generate_fact_retrieval_response.return_value = json.dumps({"facts": ["Likes all pizza"]})
@@ -1187,16 +936,6 @@
         mock_capture_event = mocker.MagicMock()
         mocker.patch("mem0.memory.main.capture_event", mock_capture_event)
 
-
-=======
-
-        mocker.patch("mem0.utils.factory.EmbedderFactory.create", return_value=MagicMock())
-        mock_async_memory._generate_fact_retrieval_response.return_value = json.dumps({"facts": ["Likes all pizza"]})
-        mock_async_memory._generate_memory_actions_response.return_value = ""
-        mock_capture_event = mocker.MagicMock()
-        mocker.patch("mem0.memory.main.capture_event", mock_capture_event)
-
->>>>>>> 7648ed30
         with caplog.at_level(logging.ERROR):
             add_result = await mock_async_memory.add(
                 messages=[{"role": "user", "content": message_from_user}],
