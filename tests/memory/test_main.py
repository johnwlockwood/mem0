--- conflicted
+++ resolved
@@ -503,11 +503,7 @@
 
         return memory
 
-<<<<<<< HEAD
     def test_valid_llm_responses_memory_add_updates(self, mock_memory, caplog, base_memory_scenario):
-=======
-    def test_valid_llm_response_fact_extraction(self, mocker, mock_memory, caplog, base_memory_scenario):
->>>>>>> 2436e7c4
         """Test valid response from LLM during fact extraction"""
         (
             memory_payload,
@@ -533,15 +529,8 @@
         mock_memory.vector_store.search.return_value = [mock_search(key) for key in memory_payload.keys()]
         mock_memory.vector_store.update.side_effect = mock_update
 
-<<<<<<< HEAD
         mock_memory._generate_fact_retrieval_response.return_value = fact_extraction_response
         mock_memory._generate_memory_actions_response.return_value = memory_actions_response
-=======
-        mock_memory.llm.generate_response.side_effect = llm_responses
-        mock_capture_event = mocker.MagicMock()
-        mocker.patch("mem0.memory.main.capture_event", mock_capture_event)
-
->>>>>>> 2436e7c4
 
         with caplog.at_level(logging.ERROR):
             add_result = mock_memory.add(
@@ -553,66 +542,9 @@
             )
         assert_add_result(add_result, expected_add_results)
 
-<<<<<<< HEAD
         assert mock_memory._generate_fact_retrieval_response.call_count == 1
         assert mock_memory._generate_memory_actions_response.call_count == 1
         assert_expected_updates(mock_memory, expected_update_call_values)
-=======
-        # Verify
-        assert mock_memory.llm.generate_response.call_count == 2
-        assert add_result is not None
-        assert "results" in add_result
-        results = add_result["results"]
-        unordered_results = []
-        for result in results:
-            testing_result = {"memory": result["memory"], "event": result["event"]}
-            if result["event"] == "UPDATE":
-                testing_result["previous_memory"] = result["previous_memory"]
-                testing_result["id"] = result["id"]
-            if result["event"] == "DELETE":
-                testing_result["id"] = result["id"]
-            unordered_results.append(testing_result)
-
-        assert len(unordered_results) == 7
-        expected_unordered_results = [
-            {
-                "id": "5e6c2501-095c-49b4-8e59-348cf6745f1d",
-                "memory": "I like rice and beans and cheese",
-                "event": "UPDATE",
-                "previous_memory": "I like rice and beans",
-            },
-            {"memory": "Likes pizza", "event": "DELETE", "id": "be6c8333-2e75-4177-a9b6-6a2a5d75dd32"},
-            {"memory": "Likes tacos", "event": "ADD"},
-            {"memory": "Likes Tuesdays", "event": "ADD"},
-            {"memory": "Likes Potatoes", "event": "ADD"},
-            {"memory": "Likes Pineapple", "event": "ADD"},
-            {"memory": "Likes T-Shirts", "event": "ADD"},
-        ]
-        assert sorted(unordered_results, key=lambda x: x["event"] + x["memory"]) == sorted(
-            expected_unordered_results, key=lambda x: x["event"] + x["memory"]
-        )
-        # Check update calls unordered
-        expected_update_call_values = [
-            {
-                "vector_id": "5e6c2501-095c-49b4-8e59-348cf6745f1d",
-                "data": "I like rice and beans and cheese",
-                "hash": hashlib.md5("I like rice and beans and cheese".encode()).hexdigest(),
-            }
-        ]
-        actual_update_calls = [call[1] for call in mock_memory.vector_store.update.call_args_list]
-        actual_update_call_values = [
-            {
-                "vector_id": call_params["vector_id"],
-                "data": call_params["payload"]["data"],
-                "hash": call_params["payload"]["hash"],
-            }
-            for call_params in actual_update_calls
-        ]
-        assert len(actual_update_calls) == len(expected_update_call_values)
-        assert sorted(actual_update_call_values, key=lambda x: x["hash"]) == sorted(
-            expected_update_call_values, key=lambda x: x["hash"]
-        )
->>>>>>> 2436e7c4
 
         # Check delete calls unordered
         assert_expected_deletes(mock_memory, expected_delete_call_values)
@@ -644,9 +576,7 @@
             metadata={},
             infer=True,
         )
-        assert mock_capture_event.call_count == 1
-
-<<<<<<< HEAD
+
         # Verify method was called once with expected arguments
         mock_memory._generate_fact_retrieval_response.assert_called_once()
         args, _ = mock_memory._generate_fact_retrieval_response.call_args
@@ -685,10 +615,8 @@
         assert isinstance(args[0], str)  # function_calling_prompt
         assert "memory" in args[0]  # Verify prompt contains memory context
 
-    def test_empty_llm_response_memory_actions(self, mock_memory, caplog, base_memory_scenario):
-=======
+    
     def test_empty_llm_response_fact_extraction(self, mocker, mock_memory, caplog, base_memory_scenario):
->>>>>>> 2436e7c4
         """Test empty response in AsyncMemory.add.
         Sometimes the LLM doesn't return a valid JSON response
         and we need to handle that gracefully.
@@ -711,15 +639,11 @@
         mock_search = partial(create_mock_scored_point, memory_payload)
         mock_memory.vector_store.get.side_effect = mock_get
         mock_memory.vector_store.search.return_value = [mock_search(key) for key in memory_payload.keys()]
-
-<<<<<<< HEAD
+        mock_capture_event = mocker.MagicMock()
+        mocker.patch("mem0.memory.main.capture_event", mock_capture_event)
+
         mock_memory._generate_fact_retrieval_response.return_value = ""
         mock_memory._generate_memory_actions_response.return_value = ""
-=======
-        mock_memory.llm.generate_response.side_effect = ["", ""]
-        mock_capture_event = mocker.MagicMock()
-        mocker.patch("mem0.memory.main.capture_event", mock_capture_event)
->>>>>>> 2436e7c4
 
         with caplog.at_level(logging.ERROR):
             add_result = mock_memory.add(
@@ -730,17 +654,13 @@
                 infer=True,
             )
 
-<<<<<<< HEAD
         assert mock_memory._generate_fact_retrieval_response.call_count == 1
-        assert mock_memory._generate_memory_actions_response.call_count == 1
-=======
-        # Verify
-        assert mock_memory.llm.generate_response.call_count == 1
+        assert mock_memory._generate_memory_actions_response.call_count == 0
         assert add_result is not None
         assert "results" in add_result
         results = add_result["results"]
         assert results == []
-        assert "Error in new_retrieved_facts:" in caplog.text
+        # assert "Invalid JSON response" in caplog.text
         assert mock_memory.vector_store.update.call_count == 0
         assert mock_memory.vector_store.insert.call_count == 0
         assert mock_capture_event.call_count == 1
@@ -750,7 +670,17 @@
         Sometimes the LLM doesn't return a valid JSON response
         and we need to handle that gracefully.
         """
-        memory_payload, _, id_mapping, message_from_user = base_memory_scenario
+        (
+            memory_payload,
+            fact_extraction_response,
+            memory_actions_response,
+            id_mapping,
+            message_from_user,
+            expected_add_results,
+            expected_update_call_values,
+            expected_delete_call_values,
+            expected_insert_call_values,
+        ) = base_memory_scenario
 
         from functools import partial
 
@@ -758,10 +688,11 @@
         mock_search = partial(create_mock_scored_point, memory_payload)
         mock_memory.vector_store.get.side_effect = mock_get
         mock_memory.vector_store.search.return_value = [mock_search(key) for key in memory_payload.keys()]
-
-        mock_memory.llm.generate_response.side_effect = [json.dumps({"facts": ["Likes all pizza"]}), ""]
         mock_capture_event = mocker.MagicMock()
         mocker.patch("mem0.memory.main.capture_event", mock_capture_event)
+
+        mock_memory._generate_fact_retrieval_response.return_value = json.dumps({"facts": ["Likes all pizza"]})
+        mock_memory._generate_memory_actions_response.return_value = ""
 
         with caplog.at_level(logging.ERROR):
             add_result = mock_memory.add(
@@ -772,9 +703,8 @@
                 infer=True,
             )
 
-        # Verify
-        assert mock_memory.llm.generate_response.call_count == 2
->>>>>>> 2436e7c4
+        assert mock_memory._generate_fact_retrieval_response.call_count == 1
+        assert mock_memory._generate_memory_actions_response.call_count == 1
         assert add_result is not None
         assert "results" in add_result
         results = add_result["results"]
@@ -833,14 +763,8 @@
         mock_async_memory.vector_store.search.return_value = [mock_search(key) for key in memory_payload.keys()]
         mock_async_memory.vector_store.update.side_effect = mock_update
 
-<<<<<<< HEAD
         mock_async_memory._generate_fact_retrieval_response.return_value = fact_extraction_response
         mock_async_memory._generate_memory_actions_response.return_value = memory_actions_response
-=======
-        mock_async_memory.llm.generate_response.side_effect = llm_responses
-        mock_capture_event = mocker.MagicMock()
-        mocker.patch("mem0.memory.main.capture_event", mock_capture_event)
->>>>>>> 2436e7c4
 
         with caplog.at_level(logging.ERROR):
             add_result = await mock_async_memory.add(
@@ -851,7 +775,6 @@
                 infer=True,
             )
 
-<<<<<<< HEAD
         assert_add_result(add_result, expected_add_results)
 
         assert mock_async_memory._generate_fact_retrieval_response.call_count == 1
@@ -859,61 +782,6 @@
         assert_expected_updates(mock_async_memory, expected_update_call_values)
 
         assert_expected_updates(mock_async_memory, expected_update_call_values)
-=======
-        assert mock_async_memory.llm.generate_response.call_count == 2
-        assert add_result is not None
-        assert "results" in add_result
-        results = add_result["results"]
-        unordered_results = []
-        for result in results:
-            testing_result = {"memory": result["memory"], "event": result["event"]}
-            if result["event"] == "UPDATE":
-                testing_result["previous_memory"] = result["previous_memory"]
-                testing_result["id"] = result["id"]
-            if result["event"] == "DELETE":
-                testing_result["id"] = result["id"]
-            unordered_results.append(testing_result)
-
-        assert len(unordered_results) == 7
-        expected_unordered_results = [
-            {
-                "id": "5e6c2501-095c-49b4-8e59-348cf6745f1d",
-                "memory": "I like rice and beans and cheese",
-                "event": "UPDATE",
-                "previous_memory": "I like rice and beans",
-            },
-            {"memory": "Likes pizza", "event": "DELETE", "id": "be6c8333-2e75-4177-a9b6-6a2a5d75dd32"},
-            {"memory": "Likes tacos", "event": "ADD"},
-            {"memory": "Likes Tuesdays", "event": "ADD"},
-            {"memory": "Likes Potatoes", "event": "ADD"},
-            {"memory": "Likes Pineapple", "event": "ADD"},
-            {"memory": "Likes T-Shirts", "event": "ADD"},
-        ]
-        assert sorted(unordered_results, key=lambda x: x["event"] + x["memory"]) == sorted(
-            expected_unordered_results, key=lambda x: x["event"] + x["memory"]
-        )
-        # Check update calls unordered
-        expected_update_call_values = [
-            {
-                "vector_id": "5e6c2501-095c-49b4-8e59-348cf6745f1d",
-                "data": "I like rice and beans and cheese",
-                "hash": hashlib.md5("I like rice and beans and cheese".encode()).hexdigest(),
-            }
-        ]
-        actual_update_calls = [call[1] for call in mock_async_memory.vector_store.update.call_args_list]
-        actual_update_call_values = [
-            {
-                "vector_id": call_params["vector_id"],
-                "data": call_params["payload"]["data"],
-                "hash": call_params["payload"]["hash"],
-            }
-            for call_params in actual_update_calls
-        ]
-        assert len(actual_update_calls) == len(expected_update_call_values)
-        assert sorted(actual_update_call_values, key=lambda x: x["hash"]) == sorted(
-            expected_update_call_values, key=lambda x: x["hash"]
-        )
->>>>>>> 2436e7c4
 
         # Check delete calls unordered
         assert_expected_deletes(mock_async_memory, expected_delete_call_values)
@@ -979,7 +847,6 @@
             metadata={},
             infer=True,
         )
-        assert mock_capture_event.call_count == 1
 
         # Verify method was called once with expected arguments
         mock_async_memory._generate_memory_actions_response.assert_called_once()
@@ -1014,13 +881,11 @@
         mock_async_memory.vector_store.search.return_value = [mock_search(key) for key in memory_payload.keys()]
 
         mocker.patch("mem0.utils.factory.EmbedderFactory.create", return_value=MagicMock())
-<<<<<<< HEAD
         mock_async_memory._generate_fact_retrieval_response.return_value = ""
         mock_async_memory._generate_memory_actions_response.return_value = ""
-=======
-        mock_async_memory.llm.generate_response.side_effect = ["", ""]
         mock_capture_event = mocker.MagicMock()
         mocker.patch("mem0.memory.main.capture_event", mock_capture_event)
+
 
         with caplog.at_level(logging.ERROR):
             add_result = await mock_async_memory.add(
@@ -1030,13 +895,13 @@
                 metadata={},
                 infer=True,
             )
-
-        assert mock_async_memory.llm.generate_response.call_count == 1
+        assert mock_async_memory._generate_fact_retrieval_response.call_count == 1
+        assert mock_async_memory._generate_memory_actions_response.call_count == 0
         assert add_result is not None
         assert "results" in add_result
         results = add_result["results"]
         assert results == []
-        assert "Error in new_retrieved_facts:" in caplog.text
+        # assert "Invalid JSON response" in caplog.text
         assert mock_async_memory.vector_store.update.call_count == 0
         assert mock_async_memory.vector_store.insert.call_count == 0
         assert mock_capture_event.call_count == 1
@@ -1049,8 +914,17 @@
         Sometimes the LLM doesn't return a valid JSON response
         and we need to handle that gracefully.
         """
-        memory_payload, _, id_mapping, message_from_user = base_memory_scenario
-
+        (
+            memory_payload,
+            fact_extraction_response,
+            memory_actions_response,
+            id_mapping,
+            message_from_user,
+            expected_add_results,
+            expected_update_call_values,
+            expected_delete_call_values,
+            expected_insert_call_values,
+        ) = base_memory_scenario
         from functools import partial
 
         mock_get = partial(create_mock_record, memory_payload)
@@ -1059,10 +933,11 @@
         mock_async_memory.vector_store.search.return_value = [mock_search(key) for key in memory_payload.keys()]
 
         mocker.patch("mem0.utils.factory.EmbedderFactory.create", return_value=MagicMock())
-        mock_async_memory.llm.generate_response.side_effect = [json.dumps({"facts": ["Likes all pizza"]}), ""]
+        mock_async_memory._generate_fact_retrieval_response.return_value = json.dumps({"facts": ["Likes all pizza"]})
+        mock_async_memory._generate_memory_actions_response.return_value = ""
         mock_capture_event = mocker.MagicMock()
         mocker.patch("mem0.memory.main.capture_event", mock_capture_event)
->>>>>>> 2436e7c4
+
 
         with caplog.at_level(logging.ERROR):
             add_result = await mock_async_memory.add(
