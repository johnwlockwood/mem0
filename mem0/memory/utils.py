--- conflicted
+++ resolved
@@ -1,11 +1,8 @@
+import hashlib
 import logging
 import re
-<<<<<<< HEAD
 from copy import deepcopy
 from typing import Any, Dict, Optional, Tuple
-=======
-import hashlib
->>>>>>> a40268dd
 
 from mem0.configs.prompts import FACT_RETRIEVAL_PROMPT
 
