import asyncio
import concurrent
import gc
import hashlib
import json
import logging
import os
import uuid
import warnings
from copy import deepcopy
from datetime import datetime
from typing import Any, Dict, Optional

import pytz
from pydantic import ValidationError

from mem0.configs.base import MemoryConfig, MemoryItem
from mem0.configs.enums import MemoryType
from mem0.configs.prompts import (
    PROCEDURAL_MEMORY_SYSTEM_PROMPT,
    get_update_memory_messages,
)
from mem0.memory.base import MemoryBase
from mem0.memory.setup import mem0_dir, setup_config
from mem0.memory.storage import SQLiteManager
from mem0.memory.telemetry import capture_event
from mem0.memory.utils import (
    create_uuid_mapping,
    get_fact_retrieval_messages,
    parse_messages,
    parse_vision_messages,
    process_telemetry_filters,
    remove_code_blocks,
    unique_old_memory,
)
from mem0.utils.factory import EmbedderFactory, LlmFactory, VectorStoreFactory


def _build_filters_and_metadata(
    *,  # Enforce keyword-only arguments
    user_id: Optional[str] = None,
    agent_id: Optional[str] = None,
    run_id: Optional[str] = None,
    actor_id: Optional[str] = None,  # For query-time filtering
    input_metadata: Optional[Dict[str, Any]] = None,
    input_filters: Optional[Dict[str, Any]] = None,
) -> tuple[Dict[str, Any], Dict[str, Any]]:
    """
    Constructs metadata for storage and filters for querying based on session and actor identifiers.

    This helper supports multiple session identifiers (`user_id`, `agent_id`, and/or `run_id`)
    for flexible session scoping and optionally narrows queries to a specific `actor_id`. It returns two dicts:

    1. `base_metadata_template`: Used as a template for metadata when storing new memories.
       It includes all provided session identifier(s) and any `input_metadata`.
    2. `effective_query_filters`: Used for querying existing memories. It includes all
       provided session identifier(s), any `input_filters`, and a resolved actor
       identifier for targeted filtering if specified by any actor-related inputs.

    Actor filtering precedence: explicit `actor_id` arg → `filters["actor_id"]`
    This resolved actor ID is used for querying but is not added to `base_metadata_template`,
    as the actor for storage is typically derived from message content at a later stage.

    Args:
        user_id (Optional[str]): User identifier, for session scoping.
        agent_id (Optional[str]): Agent identifier, for session scoping.
        run_id (Optional[str]): Run identifier, for session scoping.
        actor_id (Optional[str]): Explicit actor identifier, used as a potential source for
            actor-specific filtering. See actor resolution precedence in the main description.
        input_metadata (Optional[Dict[str, Any]]): Base dictionary to be augmented with
            session identifiers for the storage metadata template. Defaults to an empty dict.
        input_filters (Optional[Dict[str, Any]]): Base dictionary to be augmented with
            session and actor identifiers for query filters. Defaults to an empty dict.

    Returns:
        tuple[Dict[str, Any], Dict[str, Any]]: A tuple containing:
            - base_metadata_template (Dict[str, Any]): Metadata template for storing memories,
              scoped to the provided session(s).
            - effective_query_filters (Dict[str, Any]): Filters for querying memories,
              scoped to the provided session(s) and potentially a resolved actor.
    """

    base_metadata_template = deepcopy(input_metadata) if input_metadata else {}
    effective_query_filters = deepcopy(input_filters) if input_filters else {}

    # ---------- add all provided session ids ----------
    session_ids_provided = []

    if user_id:
        base_metadata_template["user_id"] = user_id
        effective_query_filters["user_id"] = user_id
        session_ids_provided.append("user_id")

    if agent_id:
        base_metadata_template["agent_id"] = agent_id
        effective_query_filters["agent_id"] = agent_id
        session_ids_provided.append("agent_id")

    if run_id:
        base_metadata_template["run_id"] = run_id
        effective_query_filters["run_id"] = run_id
        session_ids_provided.append("run_id")

    if not session_ids_provided:
        raise ValueError("At least one of 'user_id', 'agent_id', or 'run_id' must be provided.")

    # ---------- optional actor filter ----------
    resolved_actor_id = actor_id or effective_query_filters.get("actor_id")
    if resolved_actor_id:
        effective_query_filters["actor_id"] = resolved_actor_id

    return base_metadata_template, effective_query_filters


setup_config()
logger = logging.getLogger(__name__)


class Memory(MemoryBase):
    def __init__(self, config: MemoryConfig = MemoryConfig()):
        self.config = config

        self.custom_fact_extraction_prompt = self.config.custom_fact_extraction_prompt
        self.custom_update_memory_prompt = self.config.custom_update_memory_prompt
        self.embedding_model = EmbedderFactory.create(
            self.config.embedder.provider,
            self.config.embedder.config,
            self.config.vector_store.config,
        )
        self.vector_store = VectorStoreFactory.create(
            self.config.vector_store.provider, self.config.vector_store.config
        )
        self.llm = LlmFactory.create(self.config.llm.provider, self.config.llm.config)
        self.db = SQLiteManager(self.config.history_db_path)
        self.collection_name = self.config.vector_store.config.collection_name
        self.api_version = self.config.version

        self.enable_graph = False

        if self.config.graph_store.config:
            if self.config.graph_store.provider == "memgraph":
                from mem0.memory.memgraph_memory import MemoryGraph
            else:
                from mem0.memory.graph_memory import MemoryGraph

            self.graph = MemoryGraph(self.config)
            self.enable_graph = True
        else:
            self.graph = None
        self.config.vector_store.config.collection_name = "mem0migrations"
        if self.config.vector_store.provider in ["faiss", "qdrant"]:
            provider_path = f"migrations_{self.config.vector_store.provider}"
            self.config.vector_store.config.path = os.path.join(mem0_dir, provider_path)
            os.makedirs(self.config.vector_store.config.path, exist_ok=True)
        self._telemetry_vector_store = VectorStoreFactory.create(
            self.config.vector_store.provider, self.config.vector_store.config
        )
        capture_event("mem0.init", self, {"sync_type": "sync"})

    @classmethod
    def from_config(cls, config_dict: Dict[str, Any]):
        try:
            config = cls._process_config(config_dict)
            config = MemoryConfig(**config_dict)
        except ValidationError as e:
            logger.error(f"Configuration validation error: {e}")
            raise
        return cls(config)

    @staticmethod
    def _process_config(config_dict: Dict[str, Any]) -> Dict[str, Any]:
        if "graph_store" in config_dict:
            if "vector_store" not in config_dict and "embedder" in config_dict:
                config_dict["vector_store"] = {}
                config_dict["vector_store"]["config"] = {}
                config_dict["vector_store"]["config"]["embedding_model_dims"] = config_dict["embedder"]["config"][
                    "embedding_dims"
                ]
        try:
            return config_dict
        except ValidationError as e:
            logger.error(f"Configuration validation error: {e}")
            raise

    def add(
        self,
        messages,
        *,
        user_id: Optional[str] = None,
        agent_id: Optional[str] = None,
        run_id: Optional[str] = None,
        metadata: Optional[Dict[str, Any]] = None,
        infer: bool = True,
        memory_type: Optional[str] = None,
        prompt: Optional[str] = None,
    ):
        """
        Create a new memory.

        Adds new memories scoped to a single session id (e.g. `user_id`, `agent_id`, or `run_id`). One of those ids is required.

        Args:
            messages (str or List[Dict[str, str]]): The message content or list of messages
                (e.g., `[{"role": "user", "content": "Hello"}, {"role": "assistant", "content": "Hi"}]`)
                to be processed and stored.
            user_id (str, optional): ID of the user creating the memory. Defaults to None.
            agent_id (str, optional): ID of the agent creating the memory. Defaults to None.
            run_id (str, optional): ID of the run creating the memory. Defaults to None.
            metadata (dict, optional): Metadata to store with the memory. Defaults to None.
            infer (bool, optional): If True (default), an LLM is used to extract key facts from
                'messages' and decide whether to add, update, or delete related memories.
                If False, 'messages' are added as raw memories directly.
            memory_type (str, optional): Specifies the type of memory. Currently, only
                `MemoryType.PROCEDURAL.value` ("procedural_memory") is explicitly handled for
                creating procedural memories (typically requires 'agent_id'). Otherwise, memories
                are treated as general conversational/factual memories.memory_type (str, optional): Type of memory to create. Defaults to None. By default, it creates the short term memories and long term (semantic and episodic) memories. Pass "procedural_memory" to create procedural memories.
            prompt (str, optional): Prompt to use for the memory creation. Defaults to None.


        Returns:
            dict: A dictionary containing the result of the memory addition operation, typically
                  including a list of memory items affected (added, updated) under a "results" key,
                  and potentially "relations" if graph store is enabled.
                  Example for v1.1+: `{"results": [{"id": "...", "memory": "...", "event": "ADD"}]}`
        """

        processed_metadata, effective_filters = _build_filters_and_metadata(
            user_id=user_id,
            agent_id=agent_id,
            run_id=run_id,
            input_metadata=metadata,
        )

        if memory_type is not None and memory_type != MemoryType.PROCEDURAL.value:
            raise ValueError(
                f"Invalid 'memory_type'. Please pass {MemoryType.PROCEDURAL.value} to create procedural memories."
            )

        if isinstance(messages, str):
            messages = [{"role": "user", "content": messages}]

        elif isinstance(messages, dict):
            messages = [messages]

        elif not isinstance(messages, list):
            raise ValueError("messages must be str, dict, or list[dict]")

        if agent_id is not None and memory_type == MemoryType.PROCEDURAL.value:
            results = self._create_procedural_memory(messages, metadata=processed_metadata, prompt=prompt)
            return results

        if self.config.llm.config.get("enable_vision"):
            messages = parse_vision_messages(messages, self.llm, self.config.llm.config.get("vision_details"))
        else:
            messages = parse_vision_messages(messages)

        with concurrent.futures.ThreadPoolExecutor() as executor:
            future1 = executor.submit(self._add_to_vector_store, messages, processed_metadata, effective_filters, infer)
            future2 = executor.submit(self._add_to_graph, messages, effective_filters)

            concurrent.futures.wait([future1, future2])

            vector_store_result = future1.result()
            graph_result = future2.result()

        if self.api_version == "v1.0":
            warnings.warn(
                "The current add API output format is deprecated. "
                "To use the latest format, set `api_version='v1.1'`. "
                "The current format will be removed in mem0ai 1.1.0 and later versions.",
                category=DeprecationWarning,
                stacklevel=2,
            )
            return vector_store_result

        if self.enable_graph:
            return {
                "results": vector_store_result,
                "relations": graph_result,
            }

        return {"results": vector_store_result}

    def _generate_fact_retrieval_response(self, system_prompt: str, user_prompt: str) -> str:
        """Generate LLM response for fact retrieval.
        Args:
            system_prompt: System prompt for the LLM
            user_prompt: User prompt for the LLM
        Returns:
            str: Raw LLM response
        """
        return self.llm.generate_response(
            messages=[
                {"role": "system", "content": system_prompt},
                {"role": "user", "content": user_prompt},
            ],
            response_format={"type": "json_object"},
        )

    def _do_fact_retrieval(self, messages, filters):
        """Extract facts from messages using LLM"""
        parsed_messages = parse_messages(messages)

        if self.config.custom_fact_extraction_prompt:
            system_prompt = self.config.custom_fact_extraction_prompt
            user_prompt = f"Input:\n{parsed_messages}"
        else:
            system_prompt, user_prompt = get_fact_retrieval_messages(parsed_messages)

        response = self._generate_fact_retrieval_response(system_prompt, user_prompt)

        try:
            response = remove_code_blocks(response)
            new_retrieved_facts = json.loads(response)["facts"]
        except Exception as e:
            logging.error(f"Error in new_retrieved_facts: {e}")
            new_retrieved_facts = []
        
        if not new_retrieved_facts:
            logger.debug("No new facts retrieved from input. Skipping memory update LLM call.")

        retrieved_old_memory = []
        new_message_embeddings = {}
        for new_mem in new_retrieved_facts:
            messages_embeddings = self.embedding_model.embed(new_mem, "add")
            new_message_embeddings[new_mem] = messages_embeddings
            existing_memories = self.vector_store.search(
                query=new_mem,
                vectors=messages_embeddings,
                limit=5,
                filters=filters,
            )
            for mem in existing_memories:
                retrieved_old_memory.append({"id": mem.id, "text": mem.payload["data"]})
        retrieved_old_memory = unique_old_memory(retrieved_old_memory)
        logging.info(f"Total existing memories: {len(retrieved_old_memory)}")

        # Create temporary mapping between UUIDs and integers for handling UUID hallucinations
        retrieved_old_memory, temp_uuid_mapping = create_uuid_mapping(retrieved_old_memory)

        return new_retrieved_facts, retrieved_old_memory, temp_uuid_mapping, new_message_embeddings

    def _generate_memory_actions_response(self, function_calling_prompt: str) -> str:
        """Generate LLM response for memory actions.
        Args:
            function_calling_prompt: Prompt for memory actions
        Returns:
            str: Raw LLM response
        """
        try:
            return self.llm.generate_response(
                messages=[{"role": "user", "content": function_calling_prompt}],
                response_format={"type": "json_object"},
            )
        except Exception as e:
            logging.error(f"Error in new memory actions response: {e}")
            return ""

    def _get_memory_actions(self, retrieved_old_memory, new_retrieved_facts, new_message_embeddings, metadata):
        """Get memory actions (ADD/UPDATE/DELETE) from LLM"""
        function_calling_prompt = get_update_memory_messages(
            retrieved_old_memory, new_retrieved_facts, self.config.custom_update_memory_prompt
        )

        response = self._generate_memory_actions_response(function_calling_prompt)

        try:
            response = remove_code_blocks(response)
            new_memories_with_actions = json.loads(response)
        except Exception as e:
            logging.error(f"Invalid JSON response: {e}")
            new_memories_with_actions = {}

        return new_memories_with_actions

    def _process_memory_actions(self, new_memories_with_actions, temp_uuid_mapping, new_message_embeddings, metadata):
        """Process memory actions (ADD/UPDATE/DELETE)"""
        returned_memories = []
        try:
            for resp in new_memories_with_actions.get("memory", []):
                logging.info(resp)
                try:
                    action_text = resp.get("text")
                    if not action_text:
                        logging.info("Skipping memory entry because of empty `text` field.")
                        continue

                    event_type = resp.get("event")
                    if event_type == "ADD":
                        memory_id = self._create_memory(
                            data=action_text,
                            existing_embeddings=new_message_embeddings,
                            metadata=deepcopy(metadata),
                        )
                        returned_memories.append({"id": memory_id, "memory": action_text, "event": event_type})
                    elif event_type == "UPDATE":
                        self._update_memory(
                            memory_id=temp_uuid_mapping[resp.get("id")],
                            data=action_text,
                            existing_embeddings=new_message_embeddings,
                            metadata=deepcopy(metadata),
                        )
                        returned_memories.append(
                            {
                                "id": temp_uuid_mapping[resp.get("id")],
                                "memory": action_text,
                                "event": event_type,
                                "previous_memory": resp.get("old_memory"),
                            }
                        )
                    elif event_type == "DELETE":
                        self._delete_memory(memory_id=temp_uuid_mapping[resp.get("id")])
                        returned_memories.append(
                            {
                                "id": temp_uuid_mapping[resp.get("id")],
                                "memory": action_text,
                                "event": event_type,
                            }
                        )
                    elif event_type == "NONE":
                        logging.info("NOOP for Memory.")
                except Exception as e:
                    logging.error(f"Error processing memory action: {resp}, Error: {e}")
        except Exception as e:
            logging.error(f"Error iterating new_memories_with_actions: {e}")

        return returned_memories

    def _add_to_vector_store(self, messages, metadata, filters, infer):
        if not infer:
            from mem0.memory.utils import process_message_for_memory
<<<<<<< HEAD
=======

>>>>>>> 7648ed30
            returned_memories = []
            for message_dict in messages:
                processed = process_message_for_memory(message_dict, metadata)
                if processed is None:
                    continue
<<<<<<< HEAD
                    
=======

>>>>>>> 7648ed30
                msg_content, per_msg_meta = processed
                msg_embeddings = self.embedding_model.embed(msg_content, "add")
                mem_id = self._create_memory(msg_content, msg_embeddings, per_msg_meta)

                returned_memories.append(
                    {
                        "id": mem_id,
                        "memory": msg_content,
                        "event": "ADD",
                        "actor_id": per_msg_meta.get("actor_id"),
                        "role": message_dict["role"],
                    }
                )
            return returned_memories

        new_retrieved_facts, retrieved_old_memory, temp_uuid_mapping, new_message_embeddings = self._do_fact_retrieval(
            messages, filters
        )
        if new_retrieved_facts:
            new_memories_with_actions = self._get_memory_actions(
                retrieved_old_memory, new_retrieved_facts, new_message_embeddings, metadata
            )

            returned_memories = self._process_memory_actions(
                new_memories_with_actions, temp_uuid_mapping, new_message_embeddings, metadata
            )
        else:
            returned_memories = []

<<<<<<< HEAD
        keys, encoded_ids = process_telemetry_filters(filters)
=======
>>>>>>> 7648ed30
        capture_event(
            "mem0.add",
            self,
            {"version": self.api_version, "keys": keys, "encoded_ids": encoded_ids, "sync_type": "sync"},
        )
        return returned_memories

    def _add_to_graph(self, messages, filters):
        added_entities = []
        if self.enable_graph:
            if filters.get("user_id") is None:
                filters["user_id"] = "user"

            data = "\n".join([msg["content"] for msg in messages if "content" in msg and msg["role"] != "system"])
            added_entities = self.graph.add(data, filters)

        return added_entities

    def get(self, memory_id):
        """
        Retrieve a memory by ID.

        Args:
            memory_id (str): ID of the memory to retrieve.

        Returns:
            dict: Retrieved memory.
        """
        capture_event("mem0.get", self, {"memory_id": memory_id, "sync_type": "sync"})
        memory = self.vector_store.get(vector_id=memory_id)
        if not memory:
            return None

        promoted_payload_keys = [
            "user_id",
            "agent_id",
            "run_id",
            "actor_id",
            "role",
        ]

        core_and_promoted_keys = {"data", "hash", "created_at", "updated_at", "id", *promoted_payload_keys}

        result_item = MemoryItem(
            id=memory.id,
            memory=memory.payload["data"],
            hash=memory.payload.get("hash"),
            created_at=memory.payload.get("created_at"),
            updated_at=memory.payload.get("updated_at"),
        ).model_dump()

        for key in promoted_payload_keys:
            if key in memory.payload:
                result_item[key] = memory.payload[key]

        additional_metadata = {k: v for k, v in memory.payload.items() if k not in core_and_promoted_keys}
        if additional_metadata:
            result_item["metadata"] = additional_metadata

        return result_item

    def get_all(
        self,
        *,
        user_id: Optional[str] = None,
        agent_id: Optional[str] = None,
        run_id: Optional[str] = None,
        filters: Optional[Dict[str, Any]] = None,
        limit: int = 100,
    ):
        """
        List all memories.

        Args:
            user_id (str, optional): user id
            agent_id (str, optional): agent id
            run_id (str, optional): run id
            filters (dict, optional): Additional custom key-value filters to apply to the search.
                These are merged with the ID-based scoping filters. For example,
                `filters={"actor_id": "some_user"}`.
            limit (int, optional): The maximum number of memories to return. Defaults to 100.

        Returns:
            dict: A dictionary containing a list of memories under the "results" key,
                  and potentially "relations" if graph store is enabled. For API v1.0,
                  it might return a direct list (see deprecation warning).
                  Example for v1.1+: `{"results": [{"id": "...", "memory": "...", ...}]}`
        """

        _, effective_filters = _build_filters_and_metadata(
            user_id=user_id, agent_id=agent_id, run_id=run_id, input_filters=filters
        )

        if not any(key in effective_filters for key in ("user_id", "agent_id", "run_id")):
            raise ValueError("At least one of 'user_id', 'agent_id', or 'run_id' must be specified.")

        keys, encoded_ids = process_telemetry_filters(effective_filters)
        capture_event(
            "mem0.get_all", self, {"limit": limit, "keys": keys, "encoded_ids": encoded_ids, "sync_type": "sync"}
        )

        with concurrent.futures.ThreadPoolExecutor() as executor:
            future_memories = executor.submit(self._get_all_from_vector_store, effective_filters, limit)
            future_graph_entities = (
                executor.submit(self.graph.get_all, effective_filters, limit) if self.enable_graph else None
            )

            concurrent.futures.wait(
                [future_memories, future_graph_entities] if future_graph_entities else [future_memories]
            )

            all_memories_result = future_memories.result()
            graph_entities_result = future_graph_entities.result() if future_graph_entities else None

        if self.enable_graph:
            return {"results": all_memories_result, "relations": graph_entities_result}

        if self.api_version == "v1.0":
            warnings.warn(
                "The current get_all API output format is deprecated. "
                "To use the latest format, set `api_version='v1.1'` (which returns a dict with a 'results' key). "
                "The current format (direct list for v1.0) will be removed in mem0ai 1.1.0 and later versions.",
                category=DeprecationWarning,
                stacklevel=2,
            )
            return all_memories_result
        else:
            return {"results": all_memories_result}

    def _get_all_from_vector_store(self, filters, limit):
        memories_result = self.vector_store.list(filters=filters, limit=limit)
        actual_memories = (
            memories_result[0]
            if isinstance(memories_result, (tuple, list)) and len(memories_result) > 0
            else memories_result
        )

        promoted_payload_keys = [
            "user_id",
            "agent_id",
            "run_id",
            "actor_id",
            "role",
        ]
        core_and_promoted_keys = {"data", "hash", "created_at", "updated_at", "id", *promoted_payload_keys}

        formatted_memories = []
        for mem in actual_memories:
            memory_item_dict = MemoryItem(
                id=mem.id,
                memory=mem.payload["data"],
                hash=mem.payload.get("hash"),
                created_at=mem.payload.get("created_at"),
                updated_at=mem.payload.get("updated_at"),
            ).model_dump(exclude={"score"})

            for key in promoted_payload_keys:
                if key in mem.payload:
                    memory_item_dict[key] = mem.payload[key]

            additional_metadata = {k: v for k, v in mem.payload.items() if k not in core_and_promoted_keys}
            if additional_metadata:
                memory_item_dict["metadata"] = additional_metadata

            formatted_memories.append(memory_item_dict)

        return formatted_memories

    def search(
        self,
        query: str,
        *,
        user_id: Optional[str] = None,
        agent_id: Optional[str] = None,
        run_id: Optional[str] = None,
        limit: int = 100,
        filters: Optional[Dict[str, Any]] = None,
        threshold: Optional[float] = None,
    ):
        """
        Searches for memories based on a query
        Args:
            query (str): Query to search for.
            user_id (str, optional): ID of the user to search for. Defaults to None.
            agent_id (str, optional): ID of the agent to search for. Defaults to None.
            run_id (str, optional): ID of the run to search for. Defaults to None.
            limit (int, optional): Limit the number of results. Defaults to 100.
            filters (dict, optional): Filters to apply to the search. Defaults to None..
            threshold (float, optional): Minimum score for a memory to be included in the results. Defaults to None.

        Returns:
            dict: A dictionary containing the search results, typically under a "results" key,
                  and potentially "relations" if graph store is enabled.
                  Example for v1.1+: `{"results": [{"id": "...", "memory": "...", "score": 0.8, ...}]}`
        """
        _, effective_filters = _build_filters_and_metadata(
            user_id=user_id, agent_id=agent_id, run_id=run_id, input_filters=filters
        )

        if not any(key in effective_filters for key in ("user_id", "agent_id", "run_id")):
            raise ValueError("At least one of 'user_id', 'agent_id', or 'run_id' must be specified.")

        keys, encoded_ids = process_telemetry_filters(effective_filters)
        capture_event(
            "mem0.search",
            self,
            {
                "limit": limit,
                "version": self.api_version,
                "keys": keys,
                "encoded_ids": encoded_ids,
                "sync_type": "sync",
                "threshold": threshold,
            },
        )

        with concurrent.futures.ThreadPoolExecutor() as executor:
            future_memories = executor.submit(self._search_vector_store, query, effective_filters, limit, threshold)
            future_graph_entities = (
                executor.submit(self.graph.search, query, effective_filters, limit) if self.enable_graph else None
            )

            concurrent.futures.wait(
                [future_memories, future_graph_entities] if future_graph_entities else [future_memories]
            )

            original_memories = future_memories.result()
            graph_entities = future_graph_entities.result() if future_graph_entities else None

        if self.enable_graph:
            return {"results": original_memories, "relations": graph_entities}

        if self.api_version == "v1.0":
            warnings.warn(
                "The current search API output format is deprecated. "
                "To use the latest format, set `api_version='v1.1'`. "
                "The current format will be removed in mem0ai 1.1.0 and later versions.",
                category=DeprecationWarning,
                stacklevel=2,
            )
            return {"results": original_memories}
        else:
            return {"results": original_memories}

    def _search_vector_store(self, query, filters, limit, threshold: Optional[float] = None):
        embeddings = self.embedding_model.embed(query, "search")
        memories = self.vector_store.search(query=query, vectors=embeddings, limit=limit, filters=filters)

        promoted_payload_keys = [
            "user_id",
            "agent_id",
            "run_id",
            "actor_id",
            "role",
        ]

        core_and_promoted_keys = {"data", "hash", "created_at", "updated_at", "id", *promoted_payload_keys}

        original_memories = []
        for mem in memories:
            memory_item_dict = MemoryItem(
                id=mem.id,
                memory=mem.payload["data"],
                hash=mem.payload.get("hash"),
                created_at=mem.payload.get("created_at"),
                updated_at=mem.payload.get("updated_at"),
                score=mem.score,
            ).model_dump()

            for key in promoted_payload_keys:
                if key in mem.payload:
                    memory_item_dict[key] = mem.payload[key]

            additional_metadata = {k: v for k, v in mem.payload.items() if k not in core_and_promoted_keys}
            if additional_metadata:
                memory_item_dict["metadata"] = additional_metadata

            if threshold is None or mem.score >= threshold:
                original_memories.append(memory_item_dict)

        return original_memories

    def update(self, memory_id, data):
        """
        Update a memory by ID.

        Args:
            memory_id (str): ID of the memory to update.
            data (dict): Data to update the memory with.

        Returns:
            dict: Updated memory.
        """
        capture_event("mem0.update", self, {"memory_id": memory_id, "sync_type": "sync"})

        existing_embeddings = {data: self.embedding_model.embed(data, "update")}

        self._update_memory(memory_id, data, existing_embeddings)
        return {"message": "Memory updated successfully!"}

    def delete(self, memory_id):
        """
        Delete a memory by ID.

        Args:
            memory_id (str): ID of the memory to delete.
        """
        capture_event("mem0.delete", self, {"memory_id": memory_id, "sync_type": "sync"})
        self._delete_memory(memory_id)
        return {"message": "Memory deleted successfully!"}

    def delete_all(self, user_id: Optional[str] = None, agent_id: Optional[str] = None, run_id: Optional[str] = None):
        """
        Delete all memories.

        Args:
            user_id (str, optional): ID of the user to delete memories for. Defaults to None.
            agent_id (str, optional): ID of the agent to delete memories for. Defaults to None.
            run_id (str, optional): ID of the run to delete memories for. Defaults to None.
        """
        filters: Dict[str, Any] = {}
        if user_id:
            filters["user_id"] = user_id
        if agent_id:
            filters["agent_id"] = agent_id
        if run_id:
            filters["run_id"] = run_id

        if not filters:
            raise ValueError(
                "At least one filter is required to delete all memories. If you want to delete all memories, use the `reset()` method."
            )

        keys, encoded_ids = process_telemetry_filters(filters)
        capture_event("mem0.delete_all", self, {"keys": keys, "encoded_ids": encoded_ids, "sync_type": "sync"})
        memories = self.vector_store.list(filters=filters)[0]
        for memory in memories:
            self._delete_memory(memory.id)

        logger.info(f"Deleted {len(memories)} memories")

        if self.enable_graph:
            self.graph.delete_all(filters)

        return {"message": "Memories deleted successfully!"}

    def history(self, memory_id):
        """
        Get the history of changes for a memory by ID.

        Args:
            memory_id (str): ID of the memory to get history for.

        Returns:
            list: List of changes for the memory.
        """
        capture_event("mem0.history", self, {"memory_id": memory_id, "sync_type": "sync"})
        return self.db.get_history(memory_id)

    def _create_memory(self, data, existing_embeddings, metadata: Optional[Dict[str, Any]] = None):
        logging.debug(f"Creating memory with {data=}")
        if data in existing_embeddings:
            embeddings = existing_embeddings[data]
        else:
            embeddings = self.embedding_model.embed(data, memory_action="add")
        memory_id = str(uuid.uuid4())
        if metadata is None:
            metadata = {}
        else:
            metadata = deepcopy(metadata)
        metadata["data"] = data
        metadata["hash"] = hashlib.md5(data.encode()).hexdigest()
        metadata["created_at"] = datetime.now(pytz.timezone("US/Pacific")).isoformat()

        self.vector_store.insert(
            vectors=[embeddings],
            ids=[memory_id],
            payloads=[metadata],
        )
        self.db.add_history(
            memory_id,
            None,
            data,
            "ADD",
            created_at=metadata.get("created_at"),
            actor_id=metadata.get("actor_id"),
            role=metadata.get("role"),
        )
        capture_event("mem0._create_memory", self, {"memory_id": memory_id, "sync_type": "sync"})
        return memory_id

    def _create_procedural_memory(self, messages, metadata: Optional[Dict[str, Any]] = None, prompt=None):
        """
        Create a procedural memory

        Args:
            messages (list): List of messages to create a procedural memory from.
            metadata (dict): Metadata to create a procedural memory from.
            prompt (str, optional): Prompt to use for the procedural memory creation. Defaults to None.
        """
        logger.info("Creating procedural memory")

        parsed_messages = [
            {"role": "system", "content": prompt or PROCEDURAL_MEMORY_SYSTEM_PROMPT},
            *messages,
            {
                "role": "user",
                "content": "Create procedural memory of the above conversation.",
            },
        ]

        try:
            procedural_memory = self.llm.generate_response(messages=parsed_messages)
        except Exception as e:
            logger.error(f"Error generating procedural memory summary: {e}")
            raise

        if metadata is None:
            raise ValueError("Metadata cannot be done for procedural memory.")
        metadata = deepcopy(metadata)

        metadata["memory_type"] = MemoryType.PROCEDURAL.value
        embeddings = self.embedding_model.embed(procedural_memory, memory_action="add")
        memory_id = self._create_memory(procedural_memory, {procedural_memory: embeddings}, metadata=metadata)
        capture_event("mem0._create_procedural_memory", self, {"memory_id": memory_id, "sync_type": "sync"})

        result = {"results": [{"id": memory_id, "memory": procedural_memory, "event": "ADD"}]}

        return result

    def _update_memory(self, memory_id, data, existing_embeddings, metadata: Optional[Dict[str, Any]] = None):
        logger.info(f"Updating memory with {data=}")

        try:
            existing_memory = self.vector_store.get(vector_id=memory_id)
        except Exception:
            logger.error(f"Error getting memory with ID {memory_id} during update.")
            raise ValueError(f"Error getting memory with ID {memory_id}. Please provide a valid 'memory_id'")

        prev_value = existing_memory.payload.get("data")

        new_metadata = deepcopy(metadata) if metadata is not None else {}

        new_metadata["data"] = data
        new_metadata["hash"] = hashlib.md5(data.encode()).hexdigest()
        new_metadata["created_at"] = existing_memory.payload.get("created_at")
        new_metadata["updated_at"] = datetime.now(pytz.timezone("US/Pacific")).isoformat()

        if "user_id" in existing_memory.payload:
            new_metadata["user_id"] = existing_memory.payload["user_id"]
        if "agent_id" in existing_memory.payload:
            new_metadata["agent_id"] = existing_memory.payload["agent_id"]
        if "run_id" in existing_memory.payload:
            new_metadata["run_id"] = existing_memory.payload["run_id"]
        if "actor_id" in existing_memory.payload:
            new_metadata["actor_id"] = existing_memory.payload["actor_id"]
        if "role" in existing_memory.payload:
            new_metadata["role"] = existing_memory.payload["role"]

        if data in existing_embeddings:
            embeddings = existing_embeddings[data]
        else:
            embeddings = self.embedding_model.embed(data, "update")

        self.vector_store.update(
            vector_id=memory_id,
            vector=embeddings,
            payload=new_metadata,
        )
        logger.info(f"Updating memory with ID {memory_id=} with {data=}")

        self.db.add_history(
            memory_id,
            prev_value,
            data,
            "UPDATE",
            created_at=new_metadata["created_at"],
            updated_at=new_metadata["updated_at"],
            actor_id=new_metadata.get("actor_id"),
            role=new_metadata.get("role"),
        )
        capture_event("mem0._update_memory", self, {"memory_id": memory_id, "sync_type": "sync"})
        return memory_id

    def _delete_memory(self, memory_id):
        logging.info(f"Deleting memory with {memory_id=}")
        existing_memory = self.vector_store.get(vector_id=memory_id)
        prev_value = existing_memory.payload["data"]
        self.vector_store.delete(vector_id=memory_id)
        self.db.add_history(
            memory_id,
            prev_value,
            None,
            "DELETE",
            actor_id=existing_memory.payload.get("actor_id"),
            role=existing_memory.payload.get("role"),
            is_deleted=1,
        )
        capture_event("mem0._delete_memory", self, {"memory_id": memory_id, "sync_type": "sync"})
        return memory_id

    def reset(self):
        """
        Reset the memory store by:
            Deletes the vector store collection
            Resets the database
            Recreates the vector store with a new client
        """
        logger.warning("Resetting all memories")

        if hasattr(self.db, "connection") and self.db.connection:
            self.db.connection.execute("DROP TABLE IF EXISTS history")
            self.db.connection.close()

        self.db = SQLiteManager(self.config.history_db_path)

        if hasattr(self.vector_store, "reset"):
            self.vector_store = VectorStoreFactory.reset(self.vector_store)
        else:
            logger.warning("Vector store does not support reset. Skipping.")
            self.vector_store.delete_col()
            self.vector_store = VectorStoreFactory.create(
                self.config.vector_store.provider, self.config.vector_store.config
            )
        capture_event("mem0.reset", self, {"sync_type": "sync"})

    def chat(self, query):
        raise NotImplementedError("Chat function not implemented yet.")


class AsyncMemory(MemoryBase):
    def __init__(self, config: MemoryConfig = MemoryConfig()):
        self.config = config

        self.embedding_model = EmbedderFactory.create(
            self.config.embedder.provider,
            self.config.embedder.config,
            self.config.vector_store.config,
        )
        self.vector_store = VectorStoreFactory.create(
            self.config.vector_store.provider, self.config.vector_store.config
        )
        self.llm = LlmFactory.create(self.config.llm.provider, self.config.llm.config)
        self.db = SQLiteManager(self.config.history_db_path)
        self.collection_name = self.config.vector_store.config.collection_name
        self.api_version = self.config.version

        self.enable_graph = False

        if self.config.graph_store.config:
            from mem0.memory.graph_memory import MemoryGraph

            self.graph = MemoryGraph(self.config)
            self.enable_graph = True
        else:
            self.graph = None

        capture_event("mem0.init", self, {"sync_type": "async"})

    @classmethod
    async def from_config(cls, config_dict: Dict[str, Any]):
        try:
            config = cls._process_config(config_dict)
            config = MemoryConfig(**config_dict)
        except ValidationError as e:
            logger.error(f"Configuration validation error: {e}")
            raise
        return cls(config)

    @staticmethod
    def _process_config(config_dict: Dict[str, Any]) -> Dict[str, Any]:
        if "graph_store" in config_dict:
            if "vector_store" not in config_dict and "embedder" in config_dict:
                config_dict["vector_store"] = {}
                config_dict["vector_store"]["config"] = {}
                config_dict["vector_store"]["config"]["embedding_model_dims"] = config_dict["embedder"]["config"][
                    "embedding_dims"
                ]
        try:
            return config_dict
        except ValidationError as e:
            logger.error(f"Configuration validation error: {e}")
            raise

    async def add(
        self,
        messages,
        *,
        user_id: Optional[str] = None,
        agent_id: Optional[str] = None,
        run_id: Optional[str] = None,
        metadata: Optional[Dict[str, Any]] = None,
        infer: bool = True,
        memory_type: Optional[str] = None,
        prompt: Optional[str] = None,
        llm=None,
    ):
        """
        Create a new memory asynchronously.

        Args:
            messages (str or List[Dict[str, str]]): Messages to store in the memory.
            user_id (str, optional): ID of the user creating the memory.
            agent_id (str, optional): ID of the agent creating the memory. Defaults to None.
            run_id (str, optional): ID of the run creating the memory. Defaults to None.
            metadata (dict, optional): Metadata to store with the memory. Defaults to None.
            infer (bool, optional): Whether to infer the memories. Defaults to True.
            memory_type (str, optional): Type of memory to create. Defaults to None.
                                         Pass "procedural_memory" to create procedural memories.
            prompt (str, optional): Prompt to use for the memory creation. Defaults to None.
            llm (BaseChatModel, optional): LLM class to use for generating procedural memories. Defaults to None. Useful when user is using LangChain ChatModel.
        Returns:
            dict: A dictionary containing the result of the memory addition operation.
        """
        processed_metadata, effective_filters = _build_filters_and_metadata(
            user_id=user_id, agent_id=agent_id, run_id=run_id, input_metadata=metadata
        )

        if memory_type is not None and memory_type != MemoryType.PROCEDURAL.value:
            raise ValueError(
                f"Invalid 'memory_type'. Please pass {MemoryType.PROCEDURAL.value} to create procedural memories."
            )

        if isinstance(messages, str):
            messages = [{"role": "user", "content": messages}]

        elif isinstance(messages, dict):
            messages = [messages]

        elif not isinstance(messages, list):
            raise ValueError("messages must be str, dict, or list[dict]")

        if agent_id is not None and memory_type == MemoryType.PROCEDURAL.value:
            results = await self._create_procedural_memory(
                messages, metadata=processed_metadata, prompt=prompt, llm=llm
            )
            return results

        if self.config.llm.config.get("enable_vision"):
            messages = parse_vision_messages(messages, self.llm, self.config.llm.config.get("vision_details"))
        else:
            messages = parse_vision_messages(messages)

        vector_store_task = asyncio.create_task(
            self._add_to_vector_store(messages, processed_metadata, effective_filters, infer)
        )
        graph_task = asyncio.create_task(self._add_to_graph(messages, effective_filters))

        vector_store_result, graph_result = await asyncio.gather(vector_store_task, graph_task)

        if self.api_version == "v1.0":
            warnings.warn(
                "The current add API output format is deprecated. "
                "To use the latest format, set `api_version='v1.1'`. "
                "The current format will be removed in mem0ai 1.1.0 and later versions.",
                category=DeprecationWarning,
                stacklevel=2,
            )
            return vector_store_result

        if self.enable_graph:
            return {
                "results": vector_store_result,
                "relations": graph_result,
            }

        return {"results": vector_store_result}

    async def _generate_fact_retrieval_response(self, system_prompt: str, user_prompt: str) -> str:
        """Generate LLM response for fact retrieval asynchronously.
        Args:
            system_prompt: System prompt for the LLM
            user_prompt: User prompt for the LLM
        Returns:
            str: Raw LLM response
        """
        return await asyncio.to_thread(
            self.llm.generate_response,
            messages=[
                {"role": "system", "content": system_prompt},
                {"role": "user", "content": user_prompt},
            ],
            response_format={"type": "json_object"},
        )

    async def _do_fact_retrieval(self, messages, filters):
        """Extract facts from messages using LLM asynchronously"""
        parsed_messages = parse_messages(messages)
        if self.config.custom_fact_extraction_prompt:
            system_prompt = self.config.custom_fact_extraction_prompt
            user_prompt = f"Input:\n{parsed_messages}"
        else:
            system_prompt, user_prompt = get_fact_retrieval_messages(parsed_messages)

        response = await self._generate_fact_retrieval_response(system_prompt, user_prompt)

        try:
            response = remove_code_blocks(response)
            new_retrieved_facts = json.loads(response)["facts"]
        except Exception as e:
            logging.error(f"Error in new_retrieved_facts: {e}")
            new_retrieved_facts = []
<<<<<<< HEAD
        
=======

>>>>>>> 7648ed30
        if not new_retrieved_facts:
            logger.debug("No new facts retrieved from input. Skipping memory update LLM call.")

        retrieved_old_memory = []
        new_message_embeddings = {}

        async def process_fact_for_search(new_mem_content):
            embeddings = await asyncio.to_thread(self.embedding_model.embed, new_mem_content, "add")
            new_message_embeddings[new_mem_content] = embeddings
            existing_mems = await asyncio.to_thread(
                self.vector_store.search,
                query=new_mem_content,
                vectors=embeddings,
                limit=5,
                filters=filters,
            )
            return (new_mem_content, embeddings, [{"id": mem.id, "text": mem.payload["data"]} for mem in existing_mems])

        search_tasks = [process_fact_for_search(fact) for fact in new_retrieved_facts]
        search_results_list = await asyncio.gather(*search_tasks)
        # Process results and build retrieved_old_memory and embeddings
        for new_mem, embeddings, result_group in search_results_list:
            new_message_embeddings[new_mem] = embeddings
            retrieved_old_memory.extend(result_group)

        retrieved_old_memory = unique_old_memory(retrieved_old_memory)
        logging.info(f"Total existing memories: {len(retrieved_old_memory)}")

        # Create temporary mapping between UUIDs and integers for handling UUID hallucinations
        retrieved_old_memory, temp_uuid_mapping = create_uuid_mapping(retrieved_old_memory)

        return new_retrieved_facts, retrieved_old_memory, temp_uuid_mapping, new_message_embeddings

    async def _add_to_vector_store(
        self,
        messages: list,
        metadata: dict,
<<<<<<< HEAD
        effective_filters: dict,
=======
        filters: dict,
>>>>>>> 7648ed30
        infer: bool,
    ):
        if not infer:
            from mem0.memory.utils import process_message_for_memory
<<<<<<< HEAD
=======

>>>>>>> 7648ed30
            returned_memories = []
            for message_dict in messages:
                processed = process_message_for_memory(message_dict, metadata)
                if processed is None:
                    continue
<<<<<<< HEAD
                    
=======

>>>>>>> 7648ed30
                msg_content, per_msg_meta = processed
                msg_embeddings = await asyncio.to_thread(self.embedding_model.embed, msg_content, "add")
                mem_id = await self._create_memory(msg_content, msg_embeddings, per_msg_meta)

                returned_memories.append(
                    {
                        "id": mem_id,
                        "memory": msg_content,
                        "event": "ADD",
                        "actor_id": per_msg_meta.get("actor_id"),
                        "role": message_dict["role"],
                    }
                )
            return returned_memories

        (
            new_retrieved_facts,
            retrieved_old_memory,
            temp_uuid_mapping,
            new_message_embeddings,
<<<<<<< HEAD
        ) = await self._do_fact_retrieval(messages, effective_filters)
=======
        ) = await self._do_fact_retrieval(messages, filters)
>>>>>>> 7648ed30
        if new_retrieved_facts:
            new_memories_with_actions = await self._get_memory_actions(
                retrieved_old_memory, new_retrieved_facts, new_message_embeddings, metadata
            )

            returned_memories = await self._process_memory_actions(
                new_memories_with_actions, temp_uuid_mapping, new_message_embeddings, metadata
            )
        else:
            returned_memories = []

<<<<<<< HEAD
        keys, encoded_ids = process_telemetry_filters(effective_filters)
        capture_event(
            "mem0.add",
            self,
            {"version": self.api_version, "keys": keys, "encoded_ids": encoded_ids, "sync_type": "async"},
        )
        
=======
        capture_event(
            "mem0.add", self, {"version": self.api_version, "keys": list(filters.keys()), "sync_type": "async"}
        )

>>>>>>> 7648ed30
        return returned_memories

    async def _generate_memory_actions_response(self, function_calling_prompt: str) -> str:
        """Generate LLM response for memory actions asynchronously.
        Args:
            function_calling_prompt: Prompt for memory actions
        Returns:
            str: Raw LLM response
        """
        try:
            return await asyncio.to_thread(
                self.llm.generate_response,
                messages=[{"role": "user", "content": function_calling_prompt}],
                response_format={"type": "json_object"},
            )
        except Exception as e:
            logging.error(f"Error in new memory actions response: {e}")
            return ""

    async def _get_memory_actions(self, retrieved_old_memory, new_retrieved_facts, new_message_embeddings, metadata):
        """Get memory actions (ADD/UPDATE/DELETE) from LLM asynchronously"""
        function_calling_prompt = get_update_memory_messages(
            retrieved_old_memory, new_retrieved_facts, self.config.custom_update_memory_prompt
        )

        response = await self._generate_memory_actions_response(function_calling_prompt)

        try:
            response = remove_code_blocks(response)
            new_memories_with_actions = json.loads(response)
        except Exception as e:
            logging.error(f"Invalid JSON response: {e}")
            new_memories_with_actions = {}

        return new_memories_with_actions

    async def _process_memory_actions(
        self, new_memories_with_actions, temp_uuid_mapping, new_message_embeddings, metadata
    ):
        """Process memory actions (ADD/UPDATE/DELETE) asynchronously"""
        returned_memories = []
        try:
            memory_tasks = []
            for resp in new_memories_with_actions.get("memory", []):
                logging.info(resp)
                try:
                    action_text = resp.get("text")
                    if not action_text:
                        continue
                    event_type = resp.get("event")

                    if event_type == "ADD":
                        task = asyncio.create_task(
                            self._create_memory(
                                data=action_text,
                                existing_embeddings=new_message_embeddings,
                                metadata=deepcopy(metadata),
                            )
                        )
                        memory_tasks.append((task, resp, "ADD", None))
                    elif event_type == "UPDATE":
                        task = asyncio.create_task(
                            self._update_memory(
                                memory_id=temp_uuid_mapping[resp["id"]],
                                data=action_text,
                                existing_embeddings=new_message_embeddings,
                                metadata=deepcopy(metadata),
                            )
                        )
                        memory_tasks.append((task, resp, "UPDATE", temp_uuid_mapping[resp["id"]]))
                    elif event_type == "DELETE":
                        task = asyncio.create_task(self._delete_memory(memory_id=temp_uuid_mapping[resp.get("id")]))
                        memory_tasks.append((task, resp, "DELETE", temp_uuid_mapping[resp.get("id")]))
                    elif event_type == "NONE":
                        logging.info("NOOP for Memory (async).")
                except Exception as e:
                    logging.error(f"Error processing memory action (async): {resp}, Error: {e}")

            for task, resp, event_type, mem_id in memory_tasks:
                try:
                    result_id = await task
                    if event_type == "ADD":
                        returned_memories.append({"id": result_id, "memory": resp.get("text"), "event": event_type})
                    elif event_type == "UPDATE":
                        returned_memories.append(
                            {
                                "id": mem_id,
                                "memory": resp.get("text"),
                                "event": event_type,
                                "previous_memory": resp.get("old_memory"),
                            }
                        )
                    elif event_type == "DELETE":
                        returned_memories.append({"id": mem_id, "memory": resp.get("text"), "event": event_type})
                except Exception as e:
                    logging.error(f"Error awaiting memory task (async): {e}")
        except Exception as e:
            logging.error(f"Error in memory processing loop (async): {e}")

        return returned_memories

    async def _add_to_graph(self, messages, filters):
        added_entities = []
        if self.enable_graph:
            if filters.get("user_id") is None:
                filters["user_id"] = "user"

            data = "\n".join([msg["content"] for msg in messages if "content" in msg and msg["role"] != "system"])
            added_entities = await asyncio.to_thread(self.graph.add, data, filters)

        return added_entities

    async def get(self, memory_id):
        """
        Retrieve a memory by ID asynchronously.

        Args:
            memory_id (str): ID of the memory to retrieve.

        Returns:
            dict: Retrieved memory.
        """
        capture_event("mem0.get", self, {"memory_id": memory_id, "sync_type": "async"})
        memory = await asyncio.to_thread(self.vector_store.get, vector_id=memory_id)
        if not memory:
            return None

        promoted_payload_keys = [
            "user_id",
            "agent_id",
            "run_id",
            "actor_id",
            "role",
        ]

        core_and_promoted_keys = {"data", "hash", "created_at", "updated_at", "id", *promoted_payload_keys}

        result_item = MemoryItem(
            id=memory.id,
            memory=memory.payload["data"],
            hash=memory.payload.get("hash"),
            created_at=memory.payload.get("created_at"),
            updated_at=memory.payload.get("updated_at"),
        ).model_dump()

        for key in promoted_payload_keys:
            if key in memory.payload:
                result_item[key] = memory.payload[key]

        additional_metadata = {k: v for k, v in memory.payload.items() if k not in core_and_promoted_keys}
        if additional_metadata:
            result_item["metadata"] = additional_metadata

        return result_item

    async def get_all(
        self,
        *,
        user_id: Optional[str] = None,
        agent_id: Optional[str] = None,
        run_id: Optional[str] = None,
        filters: Optional[Dict[str, Any]] = None,
        limit: int = 100,
    ):
        """
        List all memories.

         Args:
             user_id (str, optional): user id
             agent_id (str, optional): agent id
             run_id (str, optional): run id
             filters (dict, optional): Additional custom key-value filters to apply to the search.
                 These are merged with the ID-based scoping filters. For example,
                 `filters={"actor_id": "some_user"}`.
             limit (int, optional): The maximum number of memories to return. Defaults to 100.

         Returns:
             dict: A dictionary containing a list of memories under the "results" key,
                   and potentially "relations" if graph store is enabled. For API v1.0,
                   it might return a direct list (see deprecation warning).
                   Example for v1.1+: `{"results": [{"id": "...", "memory": "...", ...}]}`
        """

        _, effective_filters = _build_filters_and_metadata(
            user_id=user_id, agent_id=agent_id, run_id=run_id, input_filters=filters
        )

        if not any(key in effective_filters for key in ("user_id", "agent_id", "run_id")):
            raise ValueError(
                "When 'conversation_id' is not provided (classic mode), "
                "at least one of 'user_id', 'agent_id', or 'run_id' must be specified for get_all."
            )

        keys, encoded_ids = process_telemetry_filters(effective_filters)
        capture_event(
            "mem0.get_all", self, {"limit": limit, "keys": keys, "encoded_ids": encoded_ids, "sync_type": "async"}
        )

        if self.enable_graph:
            all_memories_result, graph_entities_result = await asyncio.gather(
                self._get_all_from_vector_store(effective_filters, limit),
                asyncio.to_thread(self.graph.get_all, effective_filters, limit),
            )
        else:
            all_memories_result = await self._get_all_from_vector_store(effective_filters, limit)
            graph_entities_result = None

        if self.enable_graph:
            return {"results": all_memories_result, "relations": graph_entities_result}

        if self.api_version == "v1.0":
            warnings.warn(
                "The current get_all API output format is deprecated. "
                "To use the latest format, set `api_version='v1.1'` (which returns a dict with a 'results' key). "
                "The current format (direct list for v1.0) will be removed in mem0ai 1.1.0 and later versions.",
                category=DeprecationWarning,
                stacklevel=2,
            )
            return all_memories_result
        else:
            return {"results": all_memories_result}

    async def _get_all_from_vector_store(self, filters, limit):
        memories_result = await asyncio.to_thread(self.vector_store.list, filters=filters, limit=limit)
        actual_memories = (
            memories_result[0] if isinstance(memories_result, tuple) and len(memories_result) > 0 else memories_result
        )

        promoted_payload_keys = [
            "user_id",
            "agent_id",
            "run_id",
            "actor_id",
            "role",
        ]
        core_and_promoted_keys = {"data", "hash", "created_at", "updated_at", "id", *promoted_payload_keys}

        formatted_memories = []
        for mem in actual_memories:
            memory_item_dict = MemoryItem(
                id=mem.id,
                memory=mem.payload["data"],
                hash=mem.payload.get("hash"),
                created_at=mem.payload.get("created_at"),
                updated_at=mem.payload.get("updated_at"),
            ).model_dump(exclude={"score"})

            for key in promoted_payload_keys:
                if key in mem.payload:
                    memory_item_dict[key] = mem.payload[key]

            additional_metadata = {k: v for k, v in mem.payload.items() if k not in core_and_promoted_keys}
            if additional_metadata:
                memory_item_dict["metadata"] = additional_metadata

            formatted_memories.append(memory_item_dict)

        return formatted_memories

    async def search(
        self,
        query: str,
        *,
        user_id: Optional[str] = None,
        agent_id: Optional[str] = None,
        run_id: Optional[str] = None,
        limit: int = 100,
        filters: Optional[Dict[str, Any]] = None,
        threshold: Optional[float] = None,
    ):
        """
        Searches for memories based on a query
        Args:
            query (str): Query to search for.
            user_id (str, optional): ID of the user to search for. Defaults to None.
            agent_id (str, optional): ID of the agent to search for. Defaults to None.
            run_id (str, optional): ID of the run to search for. Defaults to None.
            limit (int, optional): Limit the number of results. Defaults to 100.
            filters (dict, optional): Filters to apply to the search. Defaults to None.
            threshold (float, optional): Minimum score for a memory to be included in the results. Defaults to None.

        Returns:
            dict: A dictionary containing the search results, typically under a "results" key,
                  and potentially "relations" if graph store is enabled.
                  Example for v1.1+: `{"results": [{"id": "...", "memory": "...", "score": 0.8, ...}]}`
        """

        _, effective_filters = _build_filters_and_metadata(
            user_id=user_id, agent_id=agent_id, run_id=run_id, input_filters=filters
        )

        if not any(key in effective_filters for key in ("user_id", "agent_id", "run_id")):
            raise ValueError("at least one of 'user_id', 'agent_id', or 'run_id' must be specified ")

        keys, encoded_ids = process_telemetry_filters(effective_filters)
        capture_event(
            "mem0.search",
            self,
            {
                "limit": limit,
                "version": self.api_version,
                "keys": keys,
                "encoded_ids": encoded_ids,
                "sync_type": "async",
                "threshold": threshold,
            },
        )

        vector_store_task = asyncio.create_task(self._search_vector_store(query, effective_filters, limit, threshold))

        graph_task = None
        if self.enable_graph:
            if hasattr(self.graph.search, "__await__"):  # Check if graph search is async
                graph_task = asyncio.create_task(self.graph.search(query, effective_filters, limit))
            else:
                graph_task = asyncio.create_task(asyncio.to_thread(self.graph.search, query, effective_filters, limit))

        if graph_task:
            original_memories, graph_entities = await asyncio.gather(vector_store_task, graph_task)
        else:
            original_memories = await vector_store_task
            graph_entities = None

        if self.enable_graph:
            return {"results": original_memories, "relations": graph_entities}

        if self.api_version == "v1.0":
            warnings.warn(
                "The current search API output format is deprecated. "
                "To use the latest format, set `api_version='v1.1'`. "
                "The current format will be removed in mem0ai 1.1.0 and later versions.",
                category=DeprecationWarning,
                stacklevel=2,
            )
            return {"results": original_memories}
        else:
            return {"results": original_memories}

    async def _search_vector_store(self, query, filters, limit, threshold: Optional[float] = None):
        embeddings = await asyncio.to_thread(self.embedding_model.embed, query, "search")
        memories = await asyncio.to_thread(
            self.vector_store.search, query=query, vectors=embeddings, limit=limit, filters=filters
        )

        promoted_payload_keys = [
            "user_id",
            "agent_id",
            "run_id",
            "actor_id",
            "role",
        ]

        core_and_promoted_keys = {"data", "hash", "created_at", "updated_at", "id", *promoted_payload_keys}

        original_memories = []
        for mem in memories:
            memory_item_dict = MemoryItem(
                id=mem.id,
                memory=mem.payload["data"],
                hash=mem.payload.get("hash"),
                created_at=mem.payload.get("created_at"),
                updated_at=mem.payload.get("updated_at"),
                score=mem.score,
            ).model_dump()

            for key in promoted_payload_keys:
                if key in mem.payload:
                    memory_item_dict[key] = mem.payload[key]

            additional_metadata = {k: v for k, v in mem.payload.items() if k not in core_and_promoted_keys}
            if additional_metadata:
                memory_item_dict["metadata"] = additional_metadata

            if threshold is None or mem.score >= threshold:
                original_memories.append(memory_item_dict)

        return original_memories

    async def update(self, memory_id, data):
        """
        Update a memory by ID asynchronously.

        Args:
            memory_id (str): ID of the memory to update.
            data (dict): Data to update the memory with.

        Returns:
            dict: Updated memory.
        """
        capture_event("mem0.update", self, {"memory_id": memory_id, "sync_type": "async"})

        embeddings = await asyncio.to_thread(self.embedding_model.embed, data, "update")
        existing_embeddings = {data: embeddings}

        await self._update_memory(memory_id, data, existing_embeddings)
        return {"message": "Memory updated successfully!"}

    async def delete(self, memory_id):
        """
        Delete a memory by ID asynchronously.

        Args:
            memory_id (str): ID of the memory to delete.
        """
        capture_event("mem0.delete", self, {"memory_id": memory_id, "sync_type": "async"})
        await self._delete_memory(memory_id)
        return {"message": "Memory deleted successfully!"}

    async def delete_all(self, user_id=None, agent_id=None, run_id=None):
        """
        Delete all memories asynchronously.

        Args:
            user_id (str, optional): ID of the user to delete memories for. Defaults to None.
            agent_id (str, optional): ID of the agent to delete memories for. Defaults to None.
            run_id (str, optional): ID of the run to delete memories for. Defaults to None.
        """
        filters = {}
        if user_id:
            filters["user_id"] = user_id
        if agent_id:
            filters["agent_id"] = agent_id
        if run_id:
            filters["run_id"] = run_id

        if not filters:
            raise ValueError(
                "At least one filter is required to delete all memories. If you want to delete all memories, use the `reset()` method."
            )

        keys, encoded_ids = process_telemetry_filters(filters)
        capture_event("mem0.delete_all", self, {"keys": keys, "encoded_ids": encoded_ids, "sync_type": "async"})
        memories = await asyncio.to_thread(self.vector_store.list, filters=filters)

        delete_tasks = []
        for memory in memories[0]:
            delete_tasks.append(self._delete_memory(memory.id))

        await asyncio.gather(*delete_tasks)

        logger.info(f"Deleted {len(memories[0])} memories")

        if self.enable_graph:
            await asyncio.to_thread(self.graph.delete_all, filters)

        return {"message": "Memories deleted successfully!"}

    async def history(self, memory_id):
        """
        Get the history of changes for a memory by ID asynchronously.

        Args:
            memory_id (str): ID of the memory to get history for.

        Returns:
            list: List of changes for the memory.
        """
        capture_event("mem0.history", self, {"memory_id": memory_id, "sync_type": "async"})
        return await asyncio.to_thread(self.db.get_history, memory_id)

    async def _create_memory(self, data, existing_embeddings, metadata: Optional[Dict[str, Any]] = None):
        logging.debug(f"Creating memory with {data=}")
        if data in existing_embeddings:
            embeddings = existing_embeddings[data]
        else:
            embeddings = await asyncio.to_thread(self.embedding_model.embed, data, memory_action="add")

        memory_id = str(uuid.uuid4())
        if metadata is None:
            metadata = {}
        else:
            metadata = deepcopy(metadata)
        metadata["data"] = data
        metadata["hash"] = hashlib.md5(data.encode()).hexdigest()
        metadata["created_at"] = datetime.now(pytz.timezone("US/Pacific")).isoformat()

        await asyncio.to_thread(
            self.vector_store.insert,
            vectors=[embeddings],
            ids=[memory_id],
            payloads=[metadata],
        )

        await asyncio.to_thread(
            self.db.add_history,
            memory_id,
            None,
            data,
            "ADD",
            created_at=metadata.get("created_at"),
            actor_id=metadata.get("actor_id"),
            role=metadata.get("role"),
        )

        capture_event("mem0._create_memory", self, {"memory_id": memory_id, "sync_type": "async"})
        return memory_id

    async def _create_procedural_memory(
        self, messages, metadata: Optional[Dict[str, Any]] = None, llm=None, prompt=None
    ):
        """
        Create a procedural memory asynchronously

        Args:
            messages (list): List of messages to create a procedural memory from.
            metadata (dict): Metadata to create a procedural memory from.
            llm (llm, optional): LLM to use for the procedural memory creation. Defaults to None.
            prompt (str, optional): Prompt to use for the procedural memory creation. Defaults to None.
        """
        try:
            from langchain_core.messages.utils import (
                convert_to_messages,  # type: ignore
            )
        except Exception:
            logger.error(
                "Import error while loading langchain-core. Please install 'langchain-core' to use procedural memory."
            )
            raise

        logger.info("Creating procedural memory")

        parsed_messages = [
            {"role": "system", "content": prompt or PROCEDURAL_MEMORY_SYSTEM_PROMPT},
            *messages,
            {"role": "user", "content": "Create procedural memory of the above conversation."},
        ]

        try:
            if llm is not None:
                parsed_messages = convert_to_messages(parsed_messages)
                response = await asyncio.to_thread(llm.invoke, input=parsed_messages)
                procedural_memory = response.content
            else:
                procedural_memory = await asyncio.to_thread(self.llm.generate_response, messages=parsed_messages)
        except Exception as e:
            logger.error(f"Error generating procedural memory summary: {e}")
            raise

        if metadata is None:
            raise ValueError("Metadata cannot be done for procedural memory.")
        metadata = deepcopy(metadata)

        metadata["memory_type"] = MemoryType.PROCEDURAL.value
        embeddings = await asyncio.to_thread(self.embedding_model.embed, procedural_memory, memory_action="add")
        memory_id = await self._create_memory(procedural_memory, {procedural_memory: embeddings}, metadata=metadata)
        capture_event("mem0._create_procedural_memory", self, {"memory_id": memory_id, "sync_type": "async"})

        result = {"results": [{"id": memory_id, "memory": procedural_memory, "event": "ADD"}]}

        return result

    async def _update_memory(self, memory_id, data, existing_embeddings, metadata: Optional[Dict[str, Any]] = None):
        logger.info(f"Updating memory with {data=}")

        try:
            existing_memory = await asyncio.to_thread(self.vector_store.get, vector_id=memory_id)
        except Exception:
            logger.error(f"Error getting memory with ID {memory_id} during update.")
            raise ValueError(f"Error getting memory with ID {memory_id}. Please provide a valid 'memory_id'")

        prev_value = existing_memory.payload.get("data")

        new_metadata = deepcopy(metadata) if metadata is not None else {}

        new_metadata["data"] = data
        new_metadata["hash"] = hashlib.md5(data.encode()).hexdigest()
        new_metadata["created_at"] = existing_memory.payload.get("created_at")
        new_metadata["updated_at"] = datetime.now(pytz.timezone("US/Pacific")).isoformat()

        if "user_id" in existing_memory.payload:
            new_metadata["user_id"] = existing_memory.payload["user_id"]
        if "agent_id" in existing_memory.payload:
            new_metadata["agent_id"] = existing_memory.payload["agent_id"]
        if "run_id" in existing_memory.payload:
            new_metadata["run_id"] = existing_memory.payload["run_id"]

        if "actor_id" in existing_memory.payload:
            new_metadata["actor_id"] = existing_memory.payload["actor_id"]
        if "role" in existing_memory.payload:
            new_metadata["role"] = existing_memory.payload["role"]

        if data in existing_embeddings:
            embeddings = existing_embeddings[data]
        else:
            embeddings = await asyncio.to_thread(self.embedding_model.embed, data, "update")

        await asyncio.to_thread(
            self.vector_store.update,
            vector_id=memory_id,
            vector=embeddings,
            payload=new_metadata,
        )
        logger.info(f"Updating memory with ID {memory_id=} with {data=}")

        await asyncio.to_thread(
            self.db.add_history,
            memory_id,
            prev_value,
            data,
            "UPDATE",
            created_at=new_metadata["created_at"],
            updated_at=new_metadata["updated_at"],
            actor_id=new_metadata.get("actor_id"),
            role=new_metadata.get("role"),
        )
        capture_event("mem0._update_memory", self, {"memory_id": memory_id, "sync_type": "async"})
        return memory_id

    async def _delete_memory(self, memory_id):
        logging.info(f"Deleting memory with {memory_id=}")
        existing_memory = await asyncio.to_thread(self.vector_store.get, vector_id=memory_id)
        prev_value = existing_memory.payload["data"]

        await asyncio.to_thread(self.vector_store.delete, vector_id=memory_id)
        await asyncio.to_thread(
            self.db.add_history,
            memory_id,
            prev_value,
            None,
            "DELETE",
            actor_id=existing_memory.payload.get("actor_id"),
            role=existing_memory.payload.get("role"),
            is_deleted=1,
        )

        capture_event("mem0._delete_memory", self, {"memory_id": memory_id, "sync_type": "async"})
        return memory_id

    async def reset(self):
        """
        Reset the memory store asynchronously by:
            Deletes the vector store collection
            Resets the database
            Recreates the vector store with a new client
        """
        logger.warning("Resetting all memories")
        await asyncio.to_thread(self.vector_store.delete_col)

        gc.collect()

        if hasattr(self.vector_store, "client") and hasattr(self.vector_store.client, "close"):
            await asyncio.to_thread(self.vector_store.client.close)

        if hasattr(self.db, "connection") and self.db.connection:
            await asyncio.to_thread(lambda: self.db.connection.execute("DROP TABLE IF EXISTS history"))
            await asyncio.to_thread(self.db.connection.close)

        self.db = SQLiteManager(self.config.history_db_path)

        self.vector_store = VectorStoreFactory.create(
            self.config.vector_store.provider, self.config.vector_store.config
        )
        capture_event("mem0.reset", self, {"sync_type": "async"})

    async def chat(self, query):
        raise NotImplementedError("Chat function not implemented yet.")<|MERGE_RESOLUTION|>--- conflicted
+++ resolved
@@ -315,7 +315,7 @@
         except Exception as e:
             logging.error(f"Error in new_retrieved_facts: {e}")
             new_retrieved_facts = []
-        
+
         if not new_retrieved_facts:
             logger.debug("No new facts retrieved from input. Skipping memory update LLM call.")
 
@@ -429,20 +429,13 @@
     def _add_to_vector_store(self, messages, metadata, filters, infer):
         if not infer:
             from mem0.memory.utils import process_message_for_memory
-<<<<<<< HEAD
-=======
-
->>>>>>> 7648ed30
+
             returned_memories = []
             for message_dict in messages:
                 processed = process_message_for_memory(message_dict, metadata)
                 if processed is None:
                     continue
-<<<<<<< HEAD
-                    
-=======
-
->>>>>>> 7648ed30
+
                 msg_content, per_msg_meta = processed
                 msg_embeddings = self.embedding_model.embed(msg_content, "add")
                 mem_id = self._create_memory(msg_content, msg_embeddings, per_msg_meta)
@@ -472,10 +465,7 @@
         else:
             returned_memories = []
 
-<<<<<<< HEAD
         keys, encoded_ids = process_telemetry_filters(filters)
-=======
->>>>>>> 7648ed30
         capture_event(
             "mem0.add",
             self,
@@ -1178,11 +1168,7 @@
         except Exception as e:
             logging.error(f"Error in new_retrieved_facts: {e}")
             new_retrieved_facts = []
-<<<<<<< HEAD
-        
-=======
-
->>>>>>> 7648ed30
+
         if not new_retrieved_facts:
             logger.debug("No new facts retrieved from input. Skipping memory update LLM call.")
 
@@ -1220,29 +1206,18 @@
         self,
         messages: list,
         metadata: dict,
-<<<<<<< HEAD
         effective_filters: dict,
-=======
-        filters: dict,
->>>>>>> 7648ed30
         infer: bool,
     ):
         if not infer:
             from mem0.memory.utils import process_message_for_memory
-<<<<<<< HEAD
-=======
-
->>>>>>> 7648ed30
+
             returned_memories = []
             for message_dict in messages:
                 processed = process_message_for_memory(message_dict, metadata)
                 if processed is None:
                     continue
-<<<<<<< HEAD
-                    
-=======
-
->>>>>>> 7648ed30
+
                 msg_content, per_msg_meta = processed
                 msg_embeddings = await asyncio.to_thread(self.embedding_model.embed, msg_content, "add")
                 mem_id = await self._create_memory(msg_content, msg_embeddings, per_msg_meta)
@@ -1263,11 +1238,7 @@
             retrieved_old_memory,
             temp_uuid_mapping,
             new_message_embeddings,
-<<<<<<< HEAD
         ) = await self._do_fact_retrieval(messages, effective_filters)
-=======
-        ) = await self._do_fact_retrieval(messages, filters)
->>>>>>> 7648ed30
         if new_retrieved_facts:
             new_memories_with_actions = await self._get_memory_actions(
                 retrieved_old_memory, new_retrieved_facts, new_message_embeddings, metadata
@@ -1279,7 +1250,6 @@
         else:
             returned_memories = []
 
-<<<<<<< HEAD
         keys, encoded_ids = process_telemetry_filters(effective_filters)
         capture_event(
             "mem0.add",
@@ -1287,12 +1257,6 @@
             {"version": self.api_version, "keys": keys, "encoded_ids": encoded_ids, "sync_type": "async"},
         )
         
-=======
-        capture_event(
-            "mem0.add", self, {"version": self.api_version, "keys": list(filters.keys()), "sync_type": "async"}
-        )
-
->>>>>>> 7648ed30
         return returned_memories
 
     async def _generate_memory_actions_response(self, function_calling_prompt: str) -> str:
