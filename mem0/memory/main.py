--- conflicted
+++ resolved
@@ -180,16 +180,6 @@
     def add(
         self,
         messages,
-<<<<<<< HEAD
-        user_id=None,
-        agent_id=None,
-        run_id=None,
-        metadata: Optional[dict] = None,
-        filters=None,
-        infer=True,
-        memory_type=None,
-        prompt=None,
-=======
         *,
         user_id: Optional[str] = None,
         agent_id: Optional[str] = None,
@@ -198,7 +188,6 @@
         infer: bool = True,
         memory_type: Optional[str] = None,
         prompt: Optional[str] = None,
->>>>>>> 32937a84
     ):
         """
         Create a new memory.
@@ -229,14 +218,6 @@
                   and potentially "relations" if graph store is enabled.
                   Example for v1.1+: `{"results": [{"id": "...", "memory": "...", "event": "ADD"}]}`
         """
-<<<<<<< HEAD
-        if metadata is None:
-            metadata = {}
-        else:
-            # Create a deep copy to avoid modifying the original metadata
-            metadata = deepcopy(metadata)
-=======
->>>>>>> 32937a84
 
         processed_metadata, effective_filters = _build_filters_and_metadata(
             user_id=user_id,
@@ -295,7 +276,6 @@
 
         return {"results": vector_store_result}
 
-<<<<<<< HEAD
     def _generate_fact_retrieval_response(self, system_prompt: str, user_prompt: str) -> str:
         """Generate LLM response for fact retrieval.
         Args:
@@ -311,44 +291,6 @@
             ],
             response_format={"type": "json_object"},
         )
-=======
-    def _add_to_vector_store(self, messages, metadata, filters, infer):
-        if not infer:
-            returned_memories = []
-            for message_dict in messages:
-                if (
-                    not isinstance(message_dict, dict)
-                    or message_dict.get("role") is None
-                    or message_dict.get("content") is None
-                ):
-                    logger.warning(f"Skipping invalid message format: {message_dict}")
-                    continue
-
-                if message_dict["role"] == "system":
-                    continue
-
-                per_msg_meta = deepcopy(metadata)
-                per_msg_meta["role"] = message_dict["role"]
-
-                actor_name = message_dict.get("name")
-                if actor_name:
-                    per_msg_meta["actor_id"] = actor_name
-
-                msg_content = message_dict["content"]
-                msg_embeddings = self.embedding_model.embed(msg_content, "add")
-                mem_id = self._create_memory(msg_content, msg_embeddings, per_msg_meta)
-
-                returned_memories.append(
-                    {
-                        "id": mem_id,
-                        "memory": msg_content,
-                        "event": "ADD",
-                        "actor_id": actor_name if actor_name else None,
-                        "role": message_dict["role"],
-                    }
-                )
-            return returned_memories
->>>>>>> 32937a84
 
     def _do_fact_retrieval(self, messages, filters):
         """Extract facts from messages using LLM"""
@@ -479,11 +421,38 @@
     def _add_to_vector_store(self, messages, metadata, filters, infer):
         if not infer:
             returned_memories = []
-            for message in messages:
-                if message["role"] != "system":
-                    message_embeddings = self.embedding_model.embed(message["content"], "add")
-                    memory_id = self._create_memory(message["content"], message_embeddings, metadata)
-                    returned_memories.append({"id": memory_id, "memory": message["content"], "event": "ADD"})
+            for message_dict in messages:
+                if (
+                    not isinstance(message_dict, dict)
+                    or message_dict.get("role") is None
+                    or message_dict.get("content") is None
+                ):
+                    logger.warning(f"Skipping invalid message format: {message_dict}")
+                    continue
+
+                if message_dict["role"] == "system":
+                    continue
+
+                per_msg_meta = deepcopy(metadata)
+                per_msg_meta["role"] = message_dict["role"]
+
+                actor_name = message_dict.get("name")
+                if actor_name:
+                    per_msg_meta["actor_id"] = actor_name
+
+                msg_content = message_dict["content"]
+                msg_embeddings = self.embedding_model.embed(msg_content, "add")
+                mem_id = self._create_memory(msg_content, msg_embeddings, per_msg_meta)
+
+                returned_memories.append(
+                    {
+                        "id": mem_id,
+                        "memory": msg_content,
+                        "event": "ADD",
+                        "actor_id": actor_name if actor_name else None,
+                        "role": message_dict["role"],
+                    }
+                )
             return returned_memories
 
         new_retrieved_facts, retrieved_old_memory, temp_uuid_mapping, new_message_embeddings = self._do_fact_retrieval(
@@ -842,11 +811,7 @@
         capture_event("mem0.history", self, {"memory_id": memory_id, "sync_type": "sync"})
         return self.db.get_history(memory_id)
 
-<<<<<<< HEAD
-    def _create_memory(self, data, existing_embeddings, metadata: Optional[dict] = None):
-=======
     def _create_memory(self, data, existing_embeddings, metadata: Optional[Dict[str, Any]] = None):
->>>>>>> 32937a84
         logging.debug(f"Creating memory with {data=}")
         if data in existing_embeddings:
             embeddings = existing_embeddings[data]
@@ -878,11 +843,7 @@
         capture_event("mem0._create_memory", self, {"memory_id": memory_id, "sync_type": "sync"})
         return memory_id
 
-<<<<<<< HEAD
-    def _create_procedural_memory(self, messages, metadata: Optional[dict] = None, prompt=None):
-=======
     def _create_procedural_memory(self, messages, metadata: Optional[Dict[str, Any]] = None, prompt=None):
->>>>>>> 32937a84
         """
         Create a procedural memory
 
@@ -921,11 +882,7 @@
 
         return result
 
-<<<<<<< HEAD
-    def _update_memory(self, memory_id, data, existing_embeddings, metadata: Optional[dict] = None):
-=======
     def _update_memory(self, memory_id, data, existing_embeddings, metadata: Optional[Dict[str, Any]] = None):
->>>>>>> 32937a84
         logger.info(f"Updating memory with {data=}")
 
         try:
@@ -935,17 +892,9 @@
             raise ValueError(f"Error getting memory with ID {memory_id}. Please provide a valid 'memory_id'")
 
         prev_value = existing_memory.payload.get("data")
-<<<<<<< HEAD
-        if metadata is None:
-            new_metadata = {}
-        else:
-            # Create a deep copy to avoid modifying the original metadata
-            new_metadata = deepcopy(metadata)
-=======
 
         new_metadata = deepcopy(metadata) if metadata is not None else {}
 
->>>>>>> 32937a84
         new_metadata["data"] = data
         new_metadata["hash"] = hashlib.md5(data.encode()).hexdigest()
         new_metadata["created_at"] = existing_memory.payload.get("created_at")
@@ -1090,16 +1039,6 @@
     async def add(
         self,
         messages,
-<<<<<<< HEAD
-        user_id=None,
-        agent_id=None,
-        run_id=None,
-        metadata: Optional[dict] = None,
-        filters=None,
-        infer=True,
-        memory_type=None,
-        prompt=None,
-=======
         *,
         user_id: Optional[str] = None,
         agent_id: Optional[str] = None,
@@ -1108,7 +1047,6 @@
         infer: bool = True,
         memory_type: Optional[str] = None,
         prompt: Optional[str] = None,
->>>>>>> 32937a84
         llm=None,
     ):
         """
@@ -1128,28 +1066,9 @@
         Returns:
             dict: A dictionary containing the result of the memory addition operation.
         """
-<<<<<<< HEAD
-        if metadata is None:
-            metadata = {}
-        else:
-            # Create a deep copy to avoid modifying the original metadata
-            metadata = deepcopy(metadata)
-
-        filters = filters or {}
-        if user_id:
-            filters["user_id"] = metadata["user_id"] = user_id
-        if agent_id:
-            filters["agent_id"] = metadata["agent_id"] = agent_id
-        if run_id:
-            filters["run_id"] = metadata["run_id"] = run_id
-
-        if not any(key in filters for key in ("user_id", "agent_id", "run_id")):
-            raise ValueError("One of the filters: user_id, agent_id or run_id is required!")
-=======
         processed_metadata, effective_filters = _build_filters_and_metadata(
             user_id=user_id, agent_id=agent_id, run_id=run_id, input_metadata=metadata
         )
->>>>>>> 32937a84
 
         if memory_type is not None and memory_type != MemoryType.PROCEDURAL.value:
             raise ValueError(
@@ -1201,7 +1120,6 @@
 
         return {"results": vector_store_result}
 
-<<<<<<< HEAD
     async def _generate_fact_retrieval_response(self, system_prompt: str, user_prompt: str) -> str:
         """Generate LLM response for fact retrieval asynchronously.
         Args:
@@ -1218,7 +1136,55 @@
             ],
             response_format={"type": "json_object"},
         )
-=======
+
+    async def _do_fact_retrieval(self, messages, filters):
+        """Extract facts from messages using LLM asynchronously"""
+        parsed_messages = parse_messages(messages)
+        if self.config.custom_fact_extraction_prompt:
+            system_prompt = self.config.custom_fact_extraction_prompt
+            user_prompt = f"Input:\n{parsed_messages}"
+        else:
+            system_prompt, user_prompt = get_fact_retrieval_messages(parsed_messages)
+
+        response = await self._generate_fact_retrieval_response(system_prompt, user_prompt)
+
+        try:
+            response = remove_code_blocks(response)
+            new_retrieved_facts = json.loads(response)["facts"]
+        except Exception as e:
+            logging.error(f"Error in new_retrieved_facts: {e}")
+            new_retrieved_facts = []
+
+        retrieved_old_memory = []
+        new_message_embeddings = {}
+
+        async def process_fact_for_search(new_mem_content):
+            embeddings = await asyncio.to_thread(self.embedding_model.embed, new_mem_content, "add")
+            new_message_embeddings[new_mem_content] = embeddings
+            existing_mems = await asyncio.to_thread(
+                self.vector_store.search,
+                query=new_mem_content,
+                vectors=embeddings,
+                limit=5,
+                filters=filters,  # 'filters' is query_filters_for_inference
+            )
+            return (new_mem_content, embeddings, [{"id": mem.id, "text": mem.payload["data"]} for mem in existing_mems])
+
+        search_tasks = [process_fact_for_search(fact) for fact in new_retrieved_facts]
+        search_results_list = await asyncio.gather(*search_tasks)
+        # Process results and build retrieved_old_memory and embeddings
+        for new_mem, embeddings, result_group in search_results_list:
+            new_message_embeddings[new_mem] = embeddings
+            retrieved_old_memory.extend(result_group)
+
+        retrieved_old_memory = unique_old_memory(retrieved_old_memory)
+        logging.info(f"Total existing memories: {len(retrieved_old_memory)}")
+
+        # Create temporary mapping between UUIDs and integers for handling UUID hallucinations
+        retrieved_old_memory, temp_uuid_mapping = create_uuid_mapping(retrieved_old_memory)
+
+        return new_retrieved_facts, retrieved_old_memory, temp_uuid_mapping, new_message_embeddings
+
     async def _add_to_vector_store(
         self,
         messages: list,
@@ -1261,93 +1227,6 @@
                     }
                 )
             return returned_memories
->>>>>>> 32937a84
-
-    async def _do_fact_retrieval(self, messages, filters):
-        """Extract facts from messages using LLM asynchronously"""
-        parsed_messages = parse_messages(messages)
-        if self.config.custom_fact_extraction_prompt:
-            system_prompt = self.config.custom_fact_extraction_prompt
-            user_prompt = f"Input:\n{parsed_messages}"
-        else:
-            system_prompt, user_prompt = get_fact_retrieval_messages(parsed_messages)
-
-<<<<<<< HEAD
-        response = await self._generate_fact_retrieval_response(system_prompt, user_prompt)
-
-=======
-        response = await asyncio.to_thread(
-            self.llm.generate_response,
-            messages=[{"role": "system", "content": system_prompt}, {"role": "user", "content": user_prompt}],
-            response_format={"type": "json_object"},
-        )
->>>>>>> 32937a84
-        try:
-            response = remove_code_blocks(response)
-            new_retrieved_facts = json.loads(response)["facts"]
-        except Exception as e:
-            logging.error(f"Error in new_retrieved_facts: {e}")
-            new_retrieved_facts = []
-
-        retrieved_old_memory = []
-        new_message_embeddings = {}
-
-<<<<<<< HEAD
-        # Process all facts concurrently
-        async def process_fact(new_mem):
-            messages_embeddings = await asyncio.to_thread(self.embedding_model.embed, new_mem, "add")
-            existing_memories = await asyncio.to_thread(
-=======
-        async def process_fact_for_search(new_mem_content):
-            embeddings = await asyncio.to_thread(self.embedding_model.embed, new_mem_content, "add")
-            new_message_embeddings[new_mem_content] = embeddings
-            existing_mems = await asyncio.to_thread(
->>>>>>> 32937a84
-                self.vector_store.search,
-                query=new_mem_content,
-                vectors=embeddings,
-                limit=5,
-                filters=filters,  # 'filters' is query_filters_for_inference
-            )
-<<<<<<< HEAD
-            return (new_mem, messages_embeddings, [(mem.id, mem.payload["data"]) for mem in existing_memories])
-
-        fact_tasks = [process_fact(fact) for fact in new_retrieved_facts]
-        fact_results = await asyncio.gather(*fact_tasks)
-
-        # Process results and build retrieved_old_memory and embeddings
-        for new_mem, embeddings, mem_pairs in fact_results:
-            new_message_embeddings[new_mem] = embeddings
-            for mem_id, mem_data in mem_pairs:
-                retrieved_old_memory.append({"id": mem_id, "text": mem_data})
-=======
-            return (new_mem_content, embeddings, [{"id": mem.id, "text": mem.payload["data"]} for mem in existing_mems])
-
-        search_tasks = [process_fact_for_search(fact) for fact in new_retrieved_facts]
-        search_results_list = await asyncio.gather(*search_tasks)
-        # Process results and build retrieved_old_memory and embeddings
-        for new_mem, embeddings, result_group in search_results_list:
-            new_message_embeddings[new_mem] = embeddings
-            retrieved_old_memory.extend(result_group)
->>>>>>> 32937a84
-
-        retrieved_old_memory = unique_old_memory(retrieved_old_memory)
-        logging.info(f"Total existing memories: {len(retrieved_old_memory)}")
-
-        # Create temporary mapping between UUIDs and integers for handling UUID hallucinations
-        retrieved_old_memory, temp_uuid_mapping = create_uuid_mapping(retrieved_old_memory)
-
-        return new_retrieved_facts, retrieved_old_memory, temp_uuid_mapping, new_message_embeddings
-
-    async def _add_to_vector_store(self, messages, metadata, filters, infer):
-        if not infer:
-            returned_memories = []
-            for message in messages:
-                if message["role"] != "system":
-                    message_embeddings = await asyncio.to_thread(self.embedding_model.embed, message["content"], "add")
-                    memory_id = await self._create_memory(message["content"], message_embeddings, metadata)
-                    returned_memories.append({"id": memory_id, "memory": message["content"], "event": "ADD"})
-            return returned_memories
 
         (
             new_retrieved_facts,
@@ -1367,7 +1246,6 @@
         capture_event(
             "mem0.add", self, {"version": self.api_version, "keys": list(filters.keys()), "sync_type": "async"}
         )
-<<<<<<< HEAD
 
         return returned_memories
 
@@ -1380,10 +1258,6 @@
         """
         try:
             return await asyncio.to_thread(
-=======
-        try:
-            response = await asyncio.to_thread(
->>>>>>> 32937a84
                 self.llm.generate_response,
                 messages=[{"role": "user", "content": function_calling_prompt}],
                 response_format={"type": "json_object"},
@@ -1472,12 +1346,6 @@
         except Exception as e:
             logging.error(f"Error in memory processing loop (async): {e}")
 
-<<<<<<< HEAD
-=======
-        capture_event(
-            "mem0.add", self, {"version": self.api_version, "keys": list(filters.keys()), "sync_type": "async"}
-        )
->>>>>>> 32937a84
         return returned_memories
 
     async def _add_to_graph(self, messages, filters):
@@ -1830,11 +1698,7 @@
         capture_event("mem0.history", self, {"memory_id": memory_id, "sync_type": "async"})
         return await asyncio.to_thread(self.db.get_history, memory_id)
 
-<<<<<<< HEAD
-    async def _create_memory(self, data, existing_embeddings, metadata: Optional[dict] = None):
-=======
     async def _create_memory(self, data, existing_embeddings, metadata: Optional[Dict[str, Any]] = None):
->>>>>>> 32937a84
         logging.debug(f"Creating memory with {data=}")
         if data in existing_embeddings:
             embeddings = existing_embeddings[data]
@@ -1871,13 +1735,9 @@
         capture_event("mem0._create_memory", self, {"memory_id": memory_id, "sync_type": "async"})
         return memory_id
 
-<<<<<<< HEAD
-    async def _create_procedural_memory(self, messages, metadata: Optional[dict] = None, llm=None, prompt=None):
-=======
     async def _create_procedural_memory(
         self, messages, metadata: Optional[Dict[str, Any]] = None, llm=None, prompt=None
     ):
->>>>>>> 32937a84
         """
         Create a procedural memory asynchronously
 
@@ -1929,11 +1789,7 @@
 
         return result
 
-<<<<<<< HEAD
-    async def _update_memory(self, memory_id, data, existing_embeddings, metadata: Optional[dict] = None):
-=======
     async def _update_memory(self, memory_id, data, existing_embeddings, metadata: Optional[Dict[str, Any]] = None):
->>>>>>> 32937a84
         logger.info(f"Updating memory with {data=}")
 
         try:
@@ -1944,16 +1800,8 @@
 
         prev_value = existing_memory.payload.get("data")
 
-<<<<<<< HEAD
-        if metadata is None:
-            new_metadata = {}
-        else:
-            # Create a deep copy to avoid modifying the original metadata
-            new_metadata = deepcopy(metadata)
-=======
         new_metadata = deepcopy(metadata) if metadata is not None else {}
 
->>>>>>> 32937a84
         new_metadata["data"] = data
         new_metadata["hash"] = hashlib.md5(data.encode()).hexdigest()
         new_metadata["created_at"] = existing_memory.payload.get("created_at")
