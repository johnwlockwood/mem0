import asyncio
import concurrent
import gc
import hashlib
import json
import logging
import os
import uuid
import warnings
from copy import deepcopy
from datetime import datetime
from typing import Any, Dict, Optional

import pytz
from pydantic import ValidationError

from mem0.configs.base import MemoryConfig, MemoryItem
from mem0.configs.enums import MemoryType
from mem0.configs.prompts import (
    PROCEDURAL_MEMORY_SYSTEM_PROMPT,
    get_update_memory_messages,
)
from mem0.memory.base import MemoryBase
from mem0.memory.setup import mem0_dir, setup_config
from mem0.memory.storage import SQLiteManager
from mem0.memory.telemetry import capture_event
from mem0.memory.utils import (
    create_uuid_mapping,
    get_fact_retrieval_messages,
    parse_messages,
    parse_vision_messages,
    remove_code_blocks,
    unique_old_memory,
)
from mem0.utils.factory import EmbedderFactory, LlmFactory, VectorStoreFactory


def _build_filters_and_metadata(
    *,  # Enforce keyword-only arguments
    user_id: Optional[str] = None,
    agent_id: Optional[str] = None,
    run_id: Optional[str] = None,
    actor_id: Optional[str] = None,  # For query-time filtering
    input_metadata: Optional[Dict[str, Any]] = None,
    input_filters: Optional[Dict[str, Any]] = None,
) -> tuple[Dict[str, Any], Dict[str, Any]]:
    """
    Constructs metadata for storage and filters for querying based on session and actor identifiers.

    This helper ties every memory/query to exactly one session id (`user_id`, `agent_id`, or `run_id`) and optionally narrows queries to a specific `actor_id`.  It returns two dicts:


    1. `base_metadata_template`: Used as a template for metadata when storing new memories.
       It includes the primary session identifier(s) and any `input_metadata`.
    2. `effective_query_filters`: Used for querying existing memories. It includes the
       primary session identifier(s), any `input_filters`, and a resolved actor
       identifier for targeted filtering if specified by any actor-related inputs.

    Actor filtering precedence: explicit `actor_id` arg → `filters["actor_id"]`
    This resolved actor ID is used for querying but is not added to `base_metadata_template`,
    as the actor for storage is typically derived from message content at a later stage.

    Args:
        user_id (Optional[str]): User identifier, primarily for Classic Mode session scoping.
        agent_id (Optional[str]): Agent identifier, for Classic Mode session scoping or
            as auxiliary information in Group Mode.
        run_id (Optional[str]): Run identifier, for Classic Mode session scoping or
            as auxiliary information in Group Mode.
        actor_id (Optional[str]): Explicit actor identifier, used as a potential source for
            actor-specific filtering. See actor resolution precedence in the main description.
        input_metadata (Optional[Dict[str, Any]]): Base dictionary to be augmented with
            session identifiers for the storage metadata template. Defaults to an empty dict.
        input_filters (Optional[Dict[str, Any]]): Base dictionary to be augmented with
            session and actor identifiers for query filters. Defaults to an empty dict.

    Returns:
        tuple[Dict[str, Any], Dict[str, Any]]: A tuple containing:
            - base_metadata_template (Dict[str, Any]): Metadata template for storing memories,
              scoped to the determined session.
            - effective_query_filters (Dict[str, Any]): Filters for querying memories,
              scoped to the determined session and potentially a resolved actor.
    """

    base_metadata_template = deepcopy(input_metadata) if input_metadata else {}
    effective_query_filters = deepcopy(input_filters) if input_filters else {}

    # ---------- resolve session id (mandatory) ----------
    session_key, session_val = None, None
    if user_id:
        session_key, session_val = "user_id", user_id
    elif agent_id:
        session_key, session_val = "agent_id", agent_id
    elif run_id:
        session_key, session_val = "run_id", run_id

    if session_key is None:
        raise ValueError("One of 'user_id', 'agent_id', or 'run_id' must be provided.")

    base_metadata_template[session_key] = session_val
    effective_query_filters[session_key] = session_val

    # ---------- optional actor filter ----------
    resolved_actor_id = actor_id or effective_query_filters.get("actor_id")
    if resolved_actor_id:
        effective_query_filters["actor_id"] = resolved_actor_id

    return base_metadata_template, effective_query_filters


setup_config()
logger = logging.getLogger(__name__)


class Memory(MemoryBase):
    def __init__(self, config: MemoryConfig = MemoryConfig()):
        self.config = config

        self.custom_fact_extraction_prompt = self.config.custom_fact_extraction_prompt
        self.custom_update_memory_prompt = self.config.custom_update_memory_prompt
        self.embedding_model = EmbedderFactory.create(
            self.config.embedder.provider,
            self.config.embedder.config,
            self.config.vector_store.config,
        )
        self.vector_store = VectorStoreFactory.create(
            self.config.vector_store.provider, self.config.vector_store.config
        )
        self.llm = LlmFactory.create(self.config.llm.provider, self.config.llm.config)
        self.db = SQLiteManager(self.config.history_db_path)
        self.collection_name = self.config.vector_store.config.collection_name
        self.api_version = self.config.version

        self.enable_graph = False

        if self.config.graph_store.config:
            if self.config.graph_store.provider == "memgraph":
                from mem0.memory.memgraph_memory import MemoryGraph
            else:
                from mem0.memory.graph_memory import MemoryGraph

            self.graph = MemoryGraph(self.config)
            self.enable_graph = True
        else:
            self.graph = None
        self.config.vector_store.config.collection_name = "mem0migrations"
        if self.config.vector_store.provider in ["faiss", "qdrant"]:
            provider_path = f"migrations_{self.config.vector_store.provider}"
            self.config.vector_store.config.path = os.path.join(mem0_dir, provider_path)
            os.makedirs(self.config.vector_store.config.path, exist_ok=True)
        self._telemetry_vector_store = VectorStoreFactory.create(
            self.config.vector_store.provider, self.config.vector_store.config
        )
        capture_event("mem0.init", self, {"sync_type": "sync"})

    @classmethod
    def from_config(cls, config_dict: Dict[str, Any]):
        try:
            config = cls._process_config(config_dict)
            config = MemoryConfig(**config_dict)
        except ValidationError as e:
            logger.error(f"Configuration validation error: {e}")
            raise
        return cls(config)

    @staticmethod
    def _process_config(config_dict: Dict[str, Any]) -> Dict[str, Any]:
        if "graph_store" in config_dict:
            if "vector_store" not in config_dict and "embedder" in config_dict:
                config_dict["vector_store"] = {}
                config_dict["vector_store"]["config"] = {}
                config_dict["vector_store"]["config"]["embedding_model_dims"] = config_dict["embedder"]["config"][
                    "embedding_dims"
                ]
        try:
            return config_dict
        except ValidationError as e:
            logger.error(f"Configuration validation error: {e}")
            raise

    def add(
        self,
        messages,
        *,
        user_id: Optional[str] = None,
        agent_id: Optional[str] = None,
        run_id: Optional[str] = None,
        metadata: Optional[Dict[str, Any]] = None,
        infer: bool = True,
        memory_type: Optional[str] = None,
        prompt: Optional[str] = None,
    ):
        """
        Create a new memory.

        Adds new memories scoped to a single session id (e.g. `user_id`, `agent_id`, or `run_id`). One of those ids is required.

        Args:
            messages (str or List[Dict[str, str]]): The message content or list of messages
                (e.g., `[{"role": "user", "content": "Hello"}, {"role": "assistant", "content": "Hi"}]`)
                to be processed and stored.
            user_id (str, optional): ID of the user creating the memory. Defaults to None.
            agent_id (str, optional): ID of the agent creating the memory. Defaults to None.
            run_id (str, optional): ID of the run creating the memory. Defaults to None.
            metadata (dict, optional): Metadata to store with the memory. Defaults to None.
            infer (bool, optional): If True (default), an LLM is used to extract key facts from
                'messages' and decide whether to add, update, or delete related memories.
                If False, 'messages' are added as raw memories directly.
            memory_type (str, optional): Specifies the type of memory. Currently, only
                `MemoryType.PROCEDURAL.value` ("procedural_memory") is explicitly handled for
                creating procedural memories (typically requires 'agent_id'). Otherwise, memories
                are treated as general conversational/factual memories.memory_type (str, optional): Type of memory to create. Defaults to None. By default, it creates the short term memories and long term (semantic and episodic) memories. Pass "procedural_memory" to create procedural memories.
            prompt (str, optional): Prompt to use for the memory creation. Defaults to None.


        Returns:
            dict: A dictionary containing the result of the memory addition operation, typically
                  including a list of memory items affected (added, updated) under a "results" key,
                  and potentially "relations" if graph store is enabled.
                  Example for v1.1+: `{"results": [{"id": "...", "memory": "...", "event": "ADD"}]}`
        """

        processed_metadata, effective_filters = _build_filters_and_metadata(
            user_id=user_id,
            agent_id=agent_id,
            run_id=run_id,
            input_metadata=metadata,
        )

        if memory_type is not None and memory_type != MemoryType.PROCEDURAL.value:
            raise ValueError(
                f"Invalid 'memory_type'. Please pass {MemoryType.PROCEDURAL.value} to create procedural memories."
            )

        if isinstance(messages, str):
            messages = [{"role": "user", "content": messages}]

        elif isinstance(messages, dict):
            messages = [messages]

        elif not isinstance(messages, list):
            raise ValueError("messages must be str, dict, or list[dict]")

        if agent_id is not None and memory_type == MemoryType.PROCEDURAL.value:
            results = self._create_procedural_memory(messages, metadata=processed_metadata, prompt=prompt)
            return results

        if self.config.llm.config.get("enable_vision"):
            messages = parse_vision_messages(messages, self.llm, self.config.llm.config.get("vision_details"))
        else:
            messages = parse_vision_messages(messages)

        with concurrent.futures.ThreadPoolExecutor() as executor:
            future1 = executor.submit(self._add_to_vector_store, messages, processed_metadata, effective_filters, infer)
            future2 = executor.submit(self._add_to_graph, messages, effective_filters)

            concurrent.futures.wait([future1, future2])

            vector_store_result = future1.result()
            graph_result = future2.result()

        if self.api_version == "v1.0":
            warnings.warn(
                "The current add API output format is deprecated. "
                "To use the latest format, set `api_version='v1.1'`. "
                "The current format will be removed in mem0ai 1.1.0 and later versions.",
                category=DeprecationWarning,
                stacklevel=2,
            )
            return vector_store_result

        if self.enable_graph:
            return {
                "results": vector_store_result,
                "relations": graph_result,
            }

        return {"results": vector_store_result}

    def _generate_fact_retrieval_response(self, system_prompt: str, user_prompt: str) -> str:
        """Generate LLM response for fact retrieval.
        Args:
            system_prompt: System prompt for the LLM
            user_prompt: User prompt for the LLM
        Returns:
            str: Raw LLM response
        """
        return self.llm.generate_response(
            messages=[
                {"role": "system", "content": system_prompt},
                {"role": "user", "content": user_prompt},
            ],
            response_format={"type": "json_object"},
        )

    def _do_fact_retrieval(self, messages, filters):
        """Extract facts from messages using LLM"""
        parsed_messages = parse_messages(messages)

        if self.config.custom_fact_extraction_prompt:
            system_prompt = self.config.custom_fact_extraction_prompt
            user_prompt = f"Input:\n{parsed_messages}"
        else:
            system_prompt, user_prompt = get_fact_retrieval_messages(parsed_messages)

        response = self._generate_fact_retrieval_response(system_prompt, user_prompt)

        try:
            response = remove_code_blocks(response)
            new_retrieved_facts = json.loads(response)["facts"]
        except Exception as e:
            logging.error(f"Error in new_retrieved_facts: {e}")
            new_retrieved_facts = []
        
        if not new_retrieved_facts:
            logger.debug("No new facts retrieved from input. Skipping memory update LLM call.")

        retrieved_old_memory = []
        new_message_embeddings = {}
        for new_mem in new_retrieved_facts:
            messages_embeddings = self.embedding_model.embed(new_mem, "add")
            new_message_embeddings[new_mem] = messages_embeddings
            existing_memories = self.vector_store.search(
                query=new_mem,
                vectors=messages_embeddings,
                limit=5,
                filters=filters,
            )
            for mem in existing_memories:
                retrieved_old_memory.append({"id": mem.id, "text": mem.payload["data"]})
        retrieved_old_memory = unique_old_memory(retrieved_old_memory)
        logging.info(f"Total existing memories: {len(retrieved_old_memory)}")

        # Create temporary mapping between UUIDs and integers for handling UUID hallucinations
        retrieved_old_memory, temp_uuid_mapping = create_uuid_mapping(retrieved_old_memory)

<<<<<<< HEAD
        return new_retrieved_facts, retrieved_old_memory, temp_uuid_mapping, new_message_embeddings

    def _generate_memory_actions_response(self, function_calling_prompt: str) -> str:
        """Generate LLM response for memory actions.
        Args:
            function_calling_prompt: Prompt for memory actions
        Returns:
            str: Raw LLM response
        """
        try:
            return self.llm.generate_response(
                messages=[{"role": "user", "content": function_calling_prompt}],
                response_format={"type": "json_object"},
            )
        except Exception as e:
            logging.error(f"Error in new memory actions response: {e}")
            return ""

    def _get_memory_actions(self, retrieved_old_memory, new_retrieved_facts, new_message_embeddings, metadata):
        """Get memory actions (ADD/UPDATE/DELETE) from LLM"""
        function_calling_prompt = get_update_memory_messages(
            retrieved_old_memory, new_retrieved_facts, self.config.custom_update_memory_prompt
        )

        response = self._generate_memory_actions_response(function_calling_prompt)
=======
        if new_retrieved_facts:
            function_calling_prompt = get_update_memory_messages(
                retrieved_old_memory, new_retrieved_facts, self.config.custom_update_memory_prompt
            )
>>>>>>> 2436e7c4

            try:
                response: str = self.llm.generate_response(
                    messages=[{"role": "user", "content": function_calling_prompt}],
                    response_format={"type": "json_object"},
                )
            except Exception as e:
                logging.error(f"Error in new memory actions response: {e}")
                response = ""

            try:
                response = remove_code_blocks(response)
                new_memories_with_actions = json.loads(response)
            except Exception as e:
                logging.error(f"Invalid JSON response: {e}")
                new_memories_with_actions = {}
        else:
            new_memories_with_actions = {}

        return new_memories_with_actions

    def _process_memory_actions(self, new_memories_with_actions, temp_uuid_mapping, new_message_embeddings, metadata):
        """Process memory actions (ADD/UPDATE/DELETE)"""
        returned_memories = []
        try:
            for resp in new_memories_with_actions.get("memory", []):
                logging.info(resp)
                try:
                    action_text = resp.get("text")
                    if not action_text:
                        logging.info("Skipping memory entry because of empty `text` field.")
                        continue

                    event_type = resp.get("event")
                    if event_type == "ADD":
                        memory_id = self._create_memory(
                            data=action_text,
                            existing_embeddings=new_message_embeddings,
                            metadata=deepcopy(metadata),
                        )
                        returned_memories.append({"id": memory_id, "memory": action_text, "event": event_type})
                    elif event_type == "UPDATE":
                        self._update_memory(
                            memory_id=temp_uuid_mapping[resp.get("id")],
                            data=action_text,
                            existing_embeddings=new_message_embeddings,
                            metadata=deepcopy(metadata),
                        )
                        returned_memories.append(
                            {
                                "id": temp_uuid_mapping[resp.get("id")],
                                "memory": action_text,
                                "event": event_type,
                                "previous_memory": resp.get("old_memory"),
                            }
                        )
                    elif event_type == "DELETE":
                        self._delete_memory(memory_id=temp_uuid_mapping[resp.get("id")])
                        returned_memories.append(
                            {
                                "id": temp_uuid_mapping[resp.get("id")],
                                "memory": action_text,
                                "event": event_type,
                            }
                        )
                    elif event_type == "NONE":
                        logging.info("NOOP for Memory.")
                except Exception as e:
                    logging.error(f"Error processing memory action: {resp}, Error: {e}")
        except Exception as e:
            logging.error(f"Error iterating new_memories_with_actions: {e}")

        return returned_memories

    def _add_to_vector_store(self, messages, metadata, filters, infer):
        if not infer:
            from mem0.memory.utils import process_message_for_memory
            returned_memories = []
            for message_dict in messages:
                processed = process_message_for_memory(message_dict, metadata)
                if processed is None:
                    continue
                    
                msg_content, per_msg_meta = processed
                msg_embeddings = self.embedding_model.embed(msg_content, "add")
                mem_id = self._create_memory(msg_content, msg_embeddings, per_msg_meta)

                returned_memories.append(
                    {
                        "id": mem_id,
                        "memory": msg_content,
                        "event": "ADD",
                        "actor_id": per_msg_meta.get("actor_id"),
                        "role": message_dict["role"],
                    }
                )
            return returned_memories

        new_retrieved_facts, retrieved_old_memory, temp_uuid_mapping, new_message_embeddings = self._do_fact_retrieval(
            messages, filters
        )

        new_memories_with_actions = self._get_memory_actions(
            retrieved_old_memory, new_retrieved_facts, new_message_embeddings, metadata
        )

        returned_memories = self._process_memory_actions(
            new_memories_with_actions, temp_uuid_mapping, new_message_embeddings, metadata
        )

        capture_event(
            "mem0.add",
            self,
            {"version": self.api_version, "keys": list(filters.keys()), "sync_type": "sync"},
        )
        return returned_memories

    def _add_to_graph(self, messages, filters):
        added_entities = []
        if self.enable_graph:
            if filters.get("user_id") is None:
                filters["user_id"] = "user"

            data = "\n".join([msg["content"] for msg in messages if "content" in msg and msg["role"] != "system"])
            added_entities = self.graph.add(data, filters)

        return added_entities

    def get(self, memory_id):
        """
        Retrieve a memory by ID.

        Args:
            memory_id (str): ID of the memory to retrieve.

        Returns:
            dict: Retrieved memory.
        """
        capture_event("mem0.get", self, {"memory_id": memory_id, "sync_type": "sync"})
        memory = self.vector_store.get(vector_id=memory_id)
        if not memory:
            return None

        promoted_payload_keys = [
            "user_id",
            "agent_id",
            "run_id",
            "actor_id",
            "role",
        ]

        core_and_promoted_keys = {"data", "hash", "created_at", "updated_at", "id", *promoted_payload_keys}

        result_item = MemoryItem(
            id=memory.id,
            memory=memory.payload["data"],
            hash=memory.payload.get("hash"),
            created_at=memory.payload.get("created_at"),
            updated_at=memory.payload.get("updated_at"),
        ).model_dump()

        for key in promoted_payload_keys:
            if key in memory.payload:
                result_item[key] = memory.payload[key]

        additional_metadata = {k: v for k, v in memory.payload.items() if k not in core_and_promoted_keys}
        if additional_metadata:
            result_item["metadata"] = additional_metadata

        return result_item

    def get_all(
        self,
        *,
        user_id: Optional[str] = None,
        agent_id: Optional[str] = None,
        run_id: Optional[str] = None,
        filters: Optional[Dict[str, Any]] = None,
        limit: int = 100,
    ):
        """
        List all memories.

        Args:
            user_id (str, optional): user id
            agent_id (str, optional): agent id
            run_id (str, optional): run id
            filters (dict, optional): Additional custom key-value filters to apply to the search.
                These are merged with the ID-based scoping filters. For example,
                `filters={"actor_id": "some_user"}`.
            limit (int, optional): The maximum number of memories to return. Defaults to 100.

        Returns:
            dict: A dictionary containing a list of memories under the "results" key,
                  and potentially "relations" if graph store is enabled. For API v1.0,
                  it might return a direct list (see deprecation warning).
                  Example for v1.1+: `{"results": [{"id": "...", "memory": "...", ...}]}`
        """

        _, effective_filters = _build_filters_and_metadata(
            user_id=user_id, agent_id=agent_id, run_id=run_id, input_filters=filters
        )

        if not any(key in effective_filters for key in ("user_id", "agent_id", "run_id")):
            raise ValueError("At least one of 'user_id', 'agent_id', or 'run_id' must be specified.")

        capture_event(
            "mem0.get_all", self, {"limit": limit, "keys": list(effective_filters.keys()), "sync_type": "sync"}
        )

        with concurrent.futures.ThreadPoolExecutor() as executor:
            future_memories = executor.submit(self._get_all_from_vector_store, effective_filters, limit)
            future_graph_entities = (
                executor.submit(self.graph.get_all, effective_filters, limit) if self.enable_graph else None
            )

            concurrent.futures.wait(
                [future_memories, future_graph_entities] if future_graph_entities else [future_memories]
            )

            all_memories_result = future_memories.result()
            graph_entities_result = future_graph_entities.result() if future_graph_entities else None

        if self.enable_graph:
            return {"results": all_memories_result, "relations": graph_entities_result}

        if self.api_version == "v1.0":
            warnings.warn(
                "The current get_all API output format is deprecated. "
                "To use the latest format, set `api_version='v1.1'` (which returns a dict with a 'results' key). "
                "The current format (direct list for v1.0) will be removed in mem0ai 1.1.0 and later versions.",
                category=DeprecationWarning,
                stacklevel=2,
            )
            return all_memories_result
        else:
            return {"results": all_memories_result}

    def _get_all_from_vector_store(self, filters, limit):
        memories_result = self.vector_store.list(filters=filters, limit=limit)
        actual_memories = (
            memories_result[0] if isinstance(memories_result, tuple) and len(memories_result) > 0 else memories_result
        )

        promoted_payload_keys = [
            "user_id",
            "agent_id",
            "run_id",
            "actor_id",
            "role",
        ]
        core_and_promoted_keys = {"data", "hash", "created_at", "updated_at", "id", *promoted_payload_keys}

        formatted_memories = []
        for mem in actual_memories:
            memory_item_dict = MemoryItem(
                id=mem.id,
                memory=mem.payload["data"],
                hash=mem.payload.get("hash"),
                created_at=mem.payload.get("created_at"),
                updated_at=mem.payload.get("updated_at"),
            ).model_dump(exclude={"score"})

            for key in promoted_payload_keys:
                if key in mem.payload:
                    memory_item_dict[key] = mem.payload[key]

            additional_metadata = {k: v for k, v in mem.payload.items() if k not in core_and_promoted_keys}
            if additional_metadata:
                memory_item_dict["metadata"] = additional_metadata

            formatted_memories.append(memory_item_dict)

        return formatted_memories

    def search(
        self,
        query: str,
        *,
        user_id: Optional[str] = None,
        agent_id: Optional[str] = None,
        run_id: Optional[str] = None,
        limit: int = 100,
        filters: Optional[Dict[str, Any]] = None,
    ):
        """
        Searches for memories based on a query
        Args:
            query (str): Query to search for.
            user_id (str, optional): ID of the user to search for. Defaults to None.
            agent_id (str, optional): ID of the agent to search for. Defaults to None.
            run_id (str, optional): ID of the run to search for. Defaults to None.
            limit (int, optional): Limit the number of results. Defaults to 100.
            filters (dict, optional): Filters to apply to the search. Defaults to None..

        Returns:
            dict: A dictionary containing the search results, typically under a "results" key,
                  and potentially "relations" if graph store is enabled.
                  Example for v1.1+: `{"results": [{"id": "...", "memory": "...", "score": 0.8, ...}]}`
        """
        _, effective_filters = _build_filters_and_metadata(
            user_id=user_id, agent_id=agent_id, run_id=run_id, input_filters=filters
        )

        if not any(key in effective_filters for key in ("user_id", "agent_id", "run_id")):
            raise ValueError("At least one of 'user_id', 'agent_id', or 'run_id' must be specified.")

        capture_event(
            "mem0.search",
            self,
            {"limit": limit, "version": self.api_version, "keys": list(effective_filters.keys()), "sync_type": "sync"},
        )

        with concurrent.futures.ThreadPoolExecutor() as executor:
            future_memories = executor.submit(self._search_vector_store, query, effective_filters, limit)
            future_graph_entities = (
                executor.submit(self.graph.search, query, effective_filters, limit) if self.enable_graph else None
            )

            concurrent.futures.wait(
                [future_memories, future_graph_entities] if future_graph_entities else [future_memories]
            )

            original_memories = future_memories.result()
            graph_entities = future_graph_entities.result() if future_graph_entities else None

        if self.enable_graph:
            return {"results": original_memories, "relations": graph_entities}

        if self.api_version == "v1.0":
            warnings.warn(
                "The current search API output format is deprecated. "
                "To use the latest format, set `api_version='v1.1'`. "
                "The current format will be removed in mem0ai 1.1.0 and later versions.",
                category=DeprecationWarning,
                stacklevel=2,
            )
            return {"results": original_memories}
        else:
            return {"results": original_memories}

    def _search_vector_store(self, query, filters, limit):
        embeddings = self.embedding_model.embed(query, "search")
        memories = self.vector_store.search(query=query, vectors=embeddings, limit=limit, filters=filters)

        promoted_payload_keys = [
            "user_id",
            "agent_id",
            "run_id",
            "actor_id",
            "role",
        ]

        core_and_promoted_keys = {"data", "hash", "created_at", "updated_at", "id", *promoted_payload_keys}

        original_memories = []
        for mem in memories:
            memory_item_dict = MemoryItem(
                id=mem.id,
                memory=mem.payload["data"],
                hash=mem.payload.get("hash"),
                created_at=mem.payload.get("created_at"),
                updated_at=mem.payload.get("updated_at"),
                score=mem.score,
            ).model_dump()

            for key in promoted_payload_keys:
                if key in mem.payload:
                    memory_item_dict[key] = mem.payload[key]

            additional_metadata = {k: v for k, v in mem.payload.items() if k not in core_and_promoted_keys}
            if additional_metadata:
                memory_item_dict["metadata"] = additional_metadata

            original_memories.append(memory_item_dict)

        return original_memories

    def update(self, memory_id, data):
        """
        Update a memory by ID.

        Args:
            memory_id (str): ID of the memory to update.
            data (dict): Data to update the memory with.

        Returns:
            dict: Updated memory.
        """
        capture_event("mem0.update", self, {"memory_id": memory_id, "sync_type": "sync"})

        existing_embeddings = {data: self.embedding_model.embed(data, "update")}

        self._update_memory(memory_id, data, existing_embeddings)
        return {"message": "Memory updated successfully!"}

    def delete(self, memory_id):
        """
        Delete a memory by ID.

        Args:
            memory_id (str): ID of the memory to delete.
        """
        capture_event("mem0.delete", self, {"memory_id": memory_id, "sync_type": "sync"})
        self._delete_memory(memory_id)
        return {"message": "Memory deleted successfully!"}

    def delete_all(self, user_id: Optional[str] = None, agent_id: Optional[str] = None, run_id: Optional[str] = None):
        """
        Delete all memories.

        Args:
            user_id (str, optional): ID of the user to delete memories for. Defaults to None.
            agent_id (str, optional): ID of the agent to delete memories for. Defaults to None.
            run_id (str, optional): ID of the run to delete memories for. Defaults to None.
        """
        filters: Dict[str, Any] = {}
        if user_id:
            filters["user_id"] = user_id
        if agent_id:
            filters["agent_id"] = agent_id
        if run_id:
            filters["run_id"] = run_id

        if not filters:
            raise ValueError(
                "At least one filter is required to delete all memories. If you want to delete all memories, use the `reset()` method."
            )

        capture_event("mem0.delete_all", self, {"keys": list(filters.keys()), "sync_type": "sync"})
        memories = self.vector_store.list(filters=filters)[0]
        for memory in memories:
            self._delete_memory(memory.id)

        logger.info(f"Deleted {len(memories)} memories")

        if self.enable_graph:
            self.graph.delete_all(filters)

        return {"message": "Memories deleted successfully!"}

    def history(self, memory_id):
        """
        Get the history of changes for a memory by ID.

        Args:
            memory_id (str): ID of the memory to get history for.

        Returns:
            list: List of changes for the memory.
        """
        capture_event("mem0.history", self, {"memory_id": memory_id, "sync_type": "sync"})
        return self.db.get_history(memory_id)

    def _create_memory(self, data, existing_embeddings, metadata: Optional[Dict[str, Any]] = None):
        logging.debug(f"Creating memory with {data=}")
        if data in existing_embeddings:
            embeddings = existing_embeddings[data]
        else:
            embeddings = self.embedding_model.embed(data, memory_action="add")
        memory_id = str(uuid.uuid4())
        if metadata is None:
            metadata = {}
        else:
            metadata = deepcopy(metadata)
        metadata["data"] = data
        metadata["hash"] = hashlib.md5(data.encode()).hexdigest()
        metadata["created_at"] = datetime.now(pytz.timezone("US/Pacific")).isoformat()

        self.vector_store.insert(
            vectors=[embeddings],
            ids=[memory_id],
            payloads=[metadata],
        )
        self.db.add_history(
            memory_id,
            None,
            data,
            "ADD",
            created_at=metadata.get("created_at"),
            actor_id=metadata.get("actor_id"),
            role=metadata.get("role"),
        )
        capture_event("mem0._create_memory", self, {"memory_id": memory_id, "sync_type": "sync"})
        return memory_id

    def _create_procedural_memory(self, messages, metadata: Optional[Dict[str, Any]] = None, prompt=None):
        """
        Create a procedural memory

        Args:
            messages (list): List of messages to create a procedural memory from.
            metadata (dict): Metadata to create a procedural memory from.
            prompt (str, optional): Prompt to use for the procedural memory creation. Defaults to None.
        """
        logger.info("Creating procedural memory")

        parsed_messages = [
            {"role": "system", "content": prompt or PROCEDURAL_MEMORY_SYSTEM_PROMPT},
            *messages,
            {
                "role": "user",
                "content": "Create procedural memory of the above conversation.",
            },
        ]

        try:
            procedural_memory = self.llm.generate_response(messages=parsed_messages)
        except Exception as e:
            logger.error(f"Error generating procedural memory summary: {e}")
            raise

        if metadata is None:
            raise ValueError("Metadata cannot be done for procedural memory.")
        metadata = deepcopy(metadata)

        metadata["memory_type"] = MemoryType.PROCEDURAL.value
        embeddings = self.embedding_model.embed(procedural_memory, memory_action="add")
        memory_id = self._create_memory(procedural_memory, {procedural_memory: embeddings}, metadata=metadata)
        capture_event("mem0._create_procedural_memory", self, {"memory_id": memory_id, "sync_type": "sync"})

        result = {"results": [{"id": memory_id, "memory": procedural_memory, "event": "ADD"}]}

        return result

    def _update_memory(self, memory_id, data, existing_embeddings, metadata: Optional[Dict[str, Any]] = None):
        logger.info(f"Updating memory with {data=}")

        try:
            existing_memory = self.vector_store.get(vector_id=memory_id)
        except Exception:
            logger.error(f"Error getting memory with ID {memory_id} during update.")
            raise ValueError(f"Error getting memory with ID {memory_id}. Please provide a valid 'memory_id'")

        prev_value = existing_memory.payload.get("data")

        new_metadata = deepcopy(metadata) if metadata is not None else {}

        new_metadata["data"] = data
        new_metadata["hash"] = hashlib.md5(data.encode()).hexdigest()
        new_metadata["created_at"] = existing_memory.payload.get("created_at")
        new_metadata["updated_at"] = datetime.now(pytz.timezone("US/Pacific")).isoformat()

        if "user_id" in existing_memory.payload:
            new_metadata["user_id"] = existing_memory.payload["user_id"]
        if "agent_id" in existing_memory.payload:
            new_metadata["agent_id"] = existing_memory.payload["agent_id"]
        if "run_id" in existing_memory.payload:
            new_metadata["run_id"] = existing_memory.payload["run_id"]
        if "actor_id" in existing_memory.payload:
            new_metadata["actor_id"] = existing_memory.payload["actor_id"]
        if "role" in existing_memory.payload:
            new_metadata["role"] = existing_memory.payload["role"]

        if data in existing_embeddings:
            embeddings = existing_embeddings[data]
        else:
            embeddings = self.embedding_model.embed(data, "update")

        self.vector_store.update(
            vector_id=memory_id,
            vector=embeddings,
            payload=new_metadata,
        )
        logger.info(f"Updating memory with ID {memory_id=} with {data=}")

        self.db.add_history(
            memory_id,
            prev_value,
            data,
            "UPDATE",
            created_at=new_metadata["created_at"],
            updated_at=new_metadata["updated_at"],
            actor_id=new_metadata.get("actor_id"),
            role=new_metadata.get("role"),
        )
        capture_event("mem0._update_memory", self, {"memory_id": memory_id, "sync_type": "sync"})
        return memory_id

    def _delete_memory(self, memory_id):
        logging.info(f"Deleting memory with {memory_id=}")
        existing_memory = self.vector_store.get(vector_id=memory_id)
        prev_value = existing_memory.payload["data"]
        self.vector_store.delete(vector_id=memory_id)
        self.db.add_history(
            memory_id,
            prev_value,
            None,
            "DELETE",
            actor_id=existing_memory.payload.get("actor_id"),
            role=existing_memory.payload.get("role"),
            is_deleted=1,
        )
        capture_event("mem0._delete_memory", self, {"memory_id": memory_id, "sync_type": "sync"})
        return memory_id

    def reset(self):
        """
        Reset the memory store by:
            Deletes the vector store collection
            Resets the database
            Recreates the vector store with a new client
        """
        logger.warning("Resetting all memories")

        if hasattr(self.db, "connection") and self.db.connection:
            self.db.connection.execute("DROP TABLE IF EXISTS history")
            self.db.connection.close()

        self.db = SQLiteManager(self.config.history_db_path)

        if hasattr(self.vector_store, "reset"):
            self.vector_store = VectorStoreFactory.reset(self.vector_store)
        else:
            logger.warning("Vector store does not support reset. Skipping.")
            self.vector_store.delete_col()
            self.vector_store = VectorStoreFactory.create(
                self.config.vector_store.provider, self.config.vector_store.config
            )
        capture_event("mem0.reset", self, {"sync_type": "sync"})

    def chat(self, query):
        raise NotImplementedError("Chat function not implemented yet.")


class AsyncMemory(MemoryBase):
    def __init__(self, config: MemoryConfig = MemoryConfig()):
        self.config = config

        self.embedding_model = EmbedderFactory.create(
            self.config.embedder.provider,
            self.config.embedder.config,
            self.config.vector_store.config,
        )
        self.vector_store = VectorStoreFactory.create(
            self.config.vector_store.provider, self.config.vector_store.config
        )
        self.llm = LlmFactory.create(self.config.llm.provider, self.config.llm.config)
        self.db = SQLiteManager(self.config.history_db_path)
        self.collection_name = self.config.vector_store.config.collection_name
        self.api_version = self.config.version

        self.enable_graph = False

        if self.config.graph_store.config:
            from mem0.memory.graph_memory import MemoryGraph

            self.graph = MemoryGraph(self.config)
            self.enable_graph = True
        else:
            self.graph = None

        capture_event("mem0.init", self, {"sync_type": "async"})

    @classmethod
    async def from_config(cls, config_dict: Dict[str, Any]):
        try:
            config = cls._process_config(config_dict)
            config = MemoryConfig(**config_dict)
        except ValidationError as e:
            logger.error(f"Configuration validation error: {e}")
            raise
        return cls(config)

    @staticmethod
    def _process_config(config_dict: Dict[str, Any]) -> Dict[str, Any]:
        if "graph_store" in config_dict:
            if "vector_store" not in config_dict and "embedder" in config_dict:
                config_dict["vector_store"] = {}
                config_dict["vector_store"]["config"] = {}
                config_dict["vector_store"]["config"]["embedding_model_dims"] = config_dict["embedder"]["config"][
                    "embedding_dims"
                ]
        try:
            return config_dict
        except ValidationError as e:
            logger.error(f"Configuration validation error: {e}")
            raise

    async def add(
        self,
        messages,
        *,
        user_id: Optional[str] = None,
        agent_id: Optional[str] = None,
        run_id: Optional[str] = None,
        metadata: Optional[Dict[str, Any]] = None,
        infer: bool = True,
        memory_type: Optional[str] = None,
        prompt: Optional[str] = None,
        llm=None,
    ):
        """
        Create a new memory asynchronously.

        Args:
            messages (str or List[Dict[str, str]]): Messages to store in the memory.
            user_id (str, optional): ID of the user creating the memory.
            agent_id (str, optional): ID of the agent creating the memory. Defaults to None.
            run_id (str, optional): ID of the run creating the memory. Defaults to None.
            metadata (dict, optional): Metadata to store with the memory. Defaults to None.
            infer (bool, optional): Whether to infer the memories. Defaults to True.
            memory_type (str, optional): Type of memory to create. Defaults to None.
                                         Pass "procedural_memory" to create procedural memories.
            prompt (str, optional): Prompt to use for the memory creation. Defaults to None.
            llm (BaseChatModel, optional): LLM class to use for generating procedural memories. Defaults to None. Useful when user is using LangChain ChatModel.
        Returns:
            dict: A dictionary containing the result of the memory addition operation.
        """
        processed_metadata, effective_filters = _build_filters_and_metadata(
            user_id=user_id, agent_id=agent_id, run_id=run_id, input_metadata=metadata
        )

        if memory_type is not None and memory_type != MemoryType.PROCEDURAL.value:
            raise ValueError(
                f"Invalid 'memory_type'. Please pass {MemoryType.PROCEDURAL.value} to create procedural memories."
            )

        if isinstance(messages, str):
            messages = [{"role": "user", "content": messages}]

        elif isinstance(messages, dict):
            messages = [messages]

        elif not isinstance(messages, list):
            raise ValueError("messages must be str, dict, or list[dict]")

        if agent_id is not None and memory_type == MemoryType.PROCEDURAL.value:
            results = await self._create_procedural_memory(
                messages, metadata=processed_metadata, prompt=prompt, llm=llm
            )
            return results

        if self.config.llm.config.get("enable_vision"):
            messages = parse_vision_messages(messages, self.llm, self.config.llm.config.get("vision_details"))
        else:
            messages = parse_vision_messages(messages)

        vector_store_task = asyncio.create_task(
            self._add_to_vector_store(messages, processed_metadata, effective_filters, infer)
        )
        graph_task = asyncio.create_task(self._add_to_graph(messages, effective_filters))

        vector_store_result, graph_result = await asyncio.gather(vector_store_task, graph_task)

        if self.api_version == "v1.0":
            warnings.warn(
                "The current add API output format is deprecated. "
                "To use the latest format, set `api_version='v1.1'`. "
                "The current format will be removed in mem0ai 1.1.0 and later versions.",
                category=DeprecationWarning,
                stacklevel=2,
            )
            return vector_store_result

        if self.enable_graph:
            return {
                "results": vector_store_result,
                "relations": graph_result,
            }

        return {"results": vector_store_result}

    async def _generate_fact_retrieval_response(self, system_prompt: str, user_prompt: str) -> str:
        """Generate LLM response for fact retrieval asynchronously.
        Args:
            system_prompt: System prompt for the LLM
            user_prompt: User prompt for the LLM
        Returns:
            str: Raw LLM response
        """
        return await asyncio.to_thread(
            self.llm.generate_response,
            messages=[
                {"role": "system", "content": system_prompt},
                {"role": "user", "content": user_prompt},
            ],
            response_format={"type": "json_object"},
        )

    async def _do_fact_retrieval(self, messages, filters):
        """Extract facts from messages using LLM asynchronously"""
        parsed_messages = parse_messages(messages)
        if self.config.custom_fact_extraction_prompt:
            system_prompt = self.config.custom_fact_extraction_prompt
            user_prompt = f"Input:\n{parsed_messages}"
        else:
            system_prompt, user_prompt = get_fact_retrieval_messages(parsed_messages)

        response = await self._generate_fact_retrieval_response(system_prompt, user_prompt)

        try:
            response = remove_code_blocks(response)
            new_retrieved_facts = json.loads(response)["facts"]
        except Exception as e:
            logging.error(f"Error in new_retrieved_facts: {e}")
            new_retrieved_facts = []
        
        if not new_retrieved_facts:
            logger.debug("No new facts retrieved from input. Skipping memory update LLM call.")

        retrieved_old_memory = []
        new_message_embeddings = {}

        async def process_fact_for_search(new_mem_content):
            embeddings = await asyncio.to_thread(self.embedding_model.embed, new_mem_content, "add")
            new_message_embeddings[new_mem_content] = embeddings
            existing_mems = await asyncio.to_thread(
                self.vector_store.search,
                query=new_mem_content,
                vectors=embeddings,
                limit=5,
                filters=filters,  # 'filters' is query_filters_for_inference
            )
            return (new_mem_content, embeddings, [{"id": mem.id, "text": mem.payload["data"]} for mem in existing_mems])

        search_tasks = [process_fact_for_search(fact) for fact in new_retrieved_facts]
        search_results_list = await asyncio.gather(*search_tasks)
        # Process results and build retrieved_old_memory and embeddings
        for new_mem, embeddings, result_group in search_results_list:
            new_message_embeddings[new_mem] = embeddings
            retrieved_old_memory.extend(result_group)

        retrieved_old_memory = unique_old_memory(retrieved_old_memory)
        logging.info(f"Total existing memories: {len(retrieved_old_memory)}")

        # Create temporary mapping between UUIDs and integers for handling UUID hallucinations
        retrieved_old_memory, temp_uuid_mapping = create_uuid_mapping(retrieved_old_memory)

<<<<<<< HEAD
        return new_retrieved_facts, retrieved_old_memory, temp_uuid_mapping, new_message_embeddings

    async def _add_to_vector_store(
        self,
        messages: list,
        metadata: dict,
        filters: dict,
        infer: bool,
    ):
        if not infer:
            from mem0.memory.utils import process_message_for_memory
            returned_memories = []
            for message_dict in messages:
                processed = process_message_for_memory(message_dict, metadata)
                if processed is None:
                    continue
                    
                msg_content, per_msg_meta = processed
                msg_embeddings = await asyncio.to_thread(self.embedding_model.embed, msg_content, "add")
                mem_id = await self._create_memory(msg_content, msg_embeddings, per_msg_meta)

                returned_memories.append(
                    {
                        "id": mem_id,
                        "memory": msg_content,
                        "event": "ADD",
                        "actor_id": per_msg_meta.get("actor_id"),
                        "role": message_dict["role"],
                    }
                )
            return returned_memories

        (
            new_retrieved_facts,
            retrieved_old_memory,
            temp_uuid_mapping,
            new_message_embeddings,
        ) = await self._do_fact_retrieval(messages, filters)

        new_memories_with_actions = await self._get_memory_actions(
            retrieved_old_memory, new_retrieved_facts, new_message_embeddings, metadata
        )

        returned_memories = await self._process_memory_actions(
            new_memories_with_actions, temp_uuid_mapping, new_message_embeddings, metadata
        )

        capture_event(
            "mem0.add", self, {"version": self.api_version, "keys": list(filters.keys()), "sync_type": "async"}
        )

        return returned_memories

    async def _generate_memory_actions_response(self, function_calling_prompt: str) -> str:
        """Generate LLM response for memory actions asynchronously.
        Args:
            function_calling_prompt: Prompt for memory actions
        Returns:
            str: Raw LLM response
        """
        try:
            return await asyncio.to_thread(
                self.llm.generate_response,
                messages=[{"role": "user", "content": function_calling_prompt}],
                response_format={"type": "json_object"},
            )
        except Exception as e:
            logging.error(f"Error in new memory actions response: {e}")
            return ""

    async def _get_memory_actions(self, retrieved_old_memory, new_retrieved_facts, new_message_embeddings, metadata):
        """Get memory actions (ADD/UPDATE/DELETE) from LLM asynchronously"""
        function_calling_prompt = get_update_memory_messages(
            retrieved_old_memory, new_retrieved_facts, self.config.custom_update_memory_prompt
        )

        response = await self._generate_memory_actions_response(function_calling_prompt)

        try:
            response = remove_code_blocks(response)
            new_memories_with_actions = json.loads(response)
        except Exception as e:
            logging.error(f"Invalid JSON response: {e}")
            new_memories_with_actions = {}
=======
        if new_retrieved_facts:
            function_calling_prompt = get_update_memory_messages(
                retrieved_old_memory, new_retrieved_facts, self.config.custom_update_memory_prompt
            )
            try:
                response = await asyncio.to_thread(
                    self.llm.generate_response,
                    messages=[{"role": "user", "content": function_calling_prompt}],
                    response_format={"type": "json_object"},
                )
            except Exception as e:
                logging.error(f"Error in new memory actions response: {e}")
                response = ""
            try:
                response = remove_code_blocks(response)
                new_memories_with_actions = json.loads(response)
            except Exception as e:
                logging.error(f"Invalid JSON response: {e}")
                new_memories_with_actions = {}
>>>>>>> 2436e7c4

        return new_memories_with_actions

    async def _process_memory_actions(
        self, new_memories_with_actions, temp_uuid_mapping, new_message_embeddings, metadata
    ):
        """Process memory actions (ADD/UPDATE/DELETE) asynchronously"""
        returned_memories = []
        try:
            memory_tasks = []
            for resp in new_memories_with_actions.get("memory", []):
                logging.info(resp)
                try:
                    action_text = resp.get("text")
                    if not action_text:
                        continue
                    event_type = resp.get("event")

                    if event_type == "ADD":
                        task = asyncio.create_task(
                            self._create_memory(
                                data=action_text,
                                existing_embeddings=new_message_embeddings,
                                metadata=deepcopy(metadata),
                            )
                        )
                        memory_tasks.append((task, resp, "ADD", None))
                    elif event_type == "UPDATE":
                        task = asyncio.create_task(
                            self._update_memory(
                                memory_id=temp_uuid_mapping[resp["id"]],
                                data=action_text,
                                existing_embeddings=new_message_embeddings,
                                metadata=deepcopy(metadata),
                            )
                        )
                        memory_tasks.append((task, resp, "UPDATE", temp_uuid_mapping[resp["id"]]))
                    elif event_type == "DELETE":
                        task = asyncio.create_task(self._delete_memory(memory_id=temp_uuid_mapping[resp.get("id")]))
                        memory_tasks.append((task, resp, "DELETE", temp_uuid_mapping[resp.get("id")]))
                    elif event_type == "NONE":
                        logging.info("NOOP for Memory (async).")
                except Exception as e:
                    logging.error(f"Error processing memory action (async): {resp}, Error: {e}")

            for task, resp, event_type, mem_id in memory_tasks:
                try:
                    result_id = await task
                    if event_type == "ADD":
                        returned_memories.append({"id": result_id, "memory": resp.get("text"), "event": event_type})
                    elif event_type == "UPDATE":
                        returned_memories.append(
                            {
                                "id": mem_id,
                                "memory": resp.get("text"),
                                "event": event_type,
                                "previous_memory": resp.get("old_memory"),
                            }
                        )
                    elif event_type == "DELETE":
                        returned_memories.append({"id": mem_id, "memory": resp.get("text"), "event": event_type})
                except Exception as e:
                    logging.error(f"Error awaiting memory task (async): {e}")
        except Exception as e:
            logging.error(f"Error in memory processing loop (async): {e}")

        return returned_memories

    async def _add_to_graph(self, messages, filters):
        added_entities = []
        if self.enable_graph:
            if filters.get("user_id") is None:
                filters["user_id"] = "user"

            data = "\n".join([msg["content"] for msg in messages if "content" in msg and msg["role"] != "system"])
            added_entities = await asyncio.to_thread(self.graph.add, data, filters)

        return added_entities

    async def get(self, memory_id):
        """
        Retrieve a memory by ID asynchronously.

        Args:
            memory_id (str): ID of the memory to retrieve.

        Returns:
            dict: Retrieved memory.
        """
        capture_event("mem0.get", self, {"memory_id": memory_id, "sync_type": "async"})
        memory = await asyncio.to_thread(self.vector_store.get, vector_id=memory_id)
        if not memory:
            return None

        promoted_payload_keys = [
            "user_id",
            "agent_id",
            "run_id",
            "actor_id",
            "role",
        ]

        core_and_promoted_keys = {"data", "hash", "created_at", "updated_at", "id", *promoted_payload_keys}

        result_item = MemoryItem(
            id=memory.id,
            memory=memory.payload["data"],
            hash=memory.payload.get("hash"),
            created_at=memory.payload.get("created_at"),
            updated_at=memory.payload.get("updated_at"),
        ).model_dump()

        for key in promoted_payload_keys:
            if key in memory.payload:
                result_item[key] = memory.payload[key]

        additional_metadata = {k: v for k, v in memory.payload.items() if k not in core_and_promoted_keys}
        if additional_metadata:
            result_item["metadata"] = additional_metadata

        return result_item

    async def get_all(
        self,
        *,
        user_id: Optional[str] = None,
        agent_id: Optional[str] = None,
        run_id: Optional[str] = None,
        filters: Optional[Dict[str, Any]] = None,
        limit: int = 100,
    ):
        """
        List all memories.

         Args:
             user_id (str, optional): user id
             agent_id (str, optional): agent id
             run_id (str, optional): run id
             filters (dict, optional): Additional custom key-value filters to apply to the search.
                 These are merged with the ID-based scoping filters. For example,
                 `filters={"actor_id": "some_user"}`.
             limit (int, optional): The maximum number of memories to return. Defaults to 100.

         Returns:
             dict: A dictionary containing a list of memories under the "results" key,
                   and potentially "relations" if graph store is enabled. For API v1.0,
                   it might return a direct list (see deprecation warning).
                   Example for v1.1+: `{"results": [{"id": "...", "memory": "...", ...}]}`
        """

        _, effective_filters = _build_filters_and_metadata(
            user_id=user_id, agent_id=agent_id, run_id=run_id, input_filters=filters
        )

        if not any(key in effective_filters for key in ("user_id", "agent_id", "run_id")):
            raise ValueError(
                "When 'conversation_id' is not provided (classic mode), "
                "at least one of 'user_id', 'agent_id', or 'run_id' must be specified for get_all."
            )

        capture_event(
            "mem0.get_all", self, {"limit": limit, "keys": list(effective_filters.keys()), "sync_type": "async"}
        )

        with concurrent.futures.ThreadPoolExecutor() as executor:
            future_memories = executor.submit(self._get_all_from_vector_store, effective_filters, limit)
            future_graph_entities = (
                executor.submit(self.graph.get_all, effective_filters, limit) if self.enable_graph else None
            )

            concurrent.futures.wait(
                [future_memories, future_graph_entities] if future_graph_entities else [future_memories]
            )

            all_memories_result = future_memories.result()
            graph_entities_result = future_graph_entities.result() if future_graph_entities else None

        if self.enable_graph:
            return {"results": all_memories_result, "relations": graph_entities_result}

        if self.api_version == "v1.0":
            warnings.warn(
                "The current get_all API output format is deprecated. "
                "To use the latest format, set `api_version='v1.1'` (which returns a dict with a 'results' key). "
                "The current format (direct list for v1.0) will be removed in mem0ai 1.1.0 and later versions.",
                category=DeprecationWarning,
                stacklevel=2,
            )
            return all_memories_result
        else:
            return {"results": all_memories_result}

    async def _get_all_from_vector_store(self, filters, limit):
        memories_result = await asyncio.to_thread(self.vector_store.list, filters=filters, limit=limit)
        actual_memories = (
            memories_result[0] if isinstance(memories_result, tuple) and len(memories_result) > 0 else memories_result
        )

        promoted_payload_keys = [
            "user_id",
            "agent_id",
            "run_id",
            "actor_id",
            "role",
        ]
        core_and_promoted_keys = {"data", "hash", "created_at", "updated_at", "id", *promoted_payload_keys}

        formatted_memories = []
        for mem in actual_memories:
            memory_item_dict = MemoryItem(
                id=mem.id,
                memory=mem.payload["data"],
                hash=mem.payload.get("hash"),
                created_at=mem.payload.get("created_at"),
                updated_at=mem.payload.get("updated_at"),
            ).model_dump(exclude={"score"})

            for key in promoted_payload_keys:
                if key in mem.payload:
                    memory_item_dict[key] = mem.payload[key]

            additional_metadata = {k: v for k, v in mem.payload.items() if k not in core_and_promoted_keys}
            if additional_metadata:
                memory_item_dict["metadata"] = additional_metadata

            formatted_memories.append(memory_item_dict)

        return formatted_memories

    async def search(
        self,
        query: str,
        *,
        user_id: Optional[str] = None,
        agent_id: Optional[str] = None,
        run_id: Optional[str] = None,
        limit: int = 100,
        filters: Optional[Dict[str, Any]] = None,
    ):
        """
        Searches for memories based on a query
        Args:
            query (str): Query to search for.
            user_id (str, optional): ID of the user to search for. Defaults to None.
            agent_id (str, optional): ID of the agent to search for. Defaults to None.
            run_id (str, optional): ID of the run to search for. Defaults to None.
            limit (int, optional): Limit the number of results. Defaults to 100.
            filters (dict, optional): Filters to apply to the search. Defaults to None..

        Returns:
            dict: A dictionary containing the search results, typically under a "results" key,
                  and potentially "relations" if graph store is enabled.
                  Example for v1.1+: `{"results": [{"id": "...", "memory": "...", "score": 0.8, ...}]}`
        """

        _, effective_filters = _build_filters_and_metadata(
            user_id=user_id, agent_id=agent_id, run_id=run_id, input_filters=filters
        )

        if not any(key in effective_filters for key in ("user_id", "agent_id", "run_id")):
            raise ValueError("at least one of 'user_id', 'agent_id', or 'run_id' must be specified ")

        capture_event(
            "mem0.search",
            self,
            {"limit": limit, "version": self.api_version, "keys": list(effective_filters.keys()), "sync_type": "async"},
        )

        vector_store_task = asyncio.create_task(self._search_vector_store(query, effective_filters, limit))

        graph_task = None
        if self.enable_graph:
            if hasattr(self.graph.search, "__await__"):  # Check if graph search is async
                graph_task = asyncio.create_task(self.graph.search(query, effective_filters, limit))
            else:
                graph_task = asyncio.create_task(asyncio.to_thread(self.graph.search, query, effective_filters, limit))

        if graph_task:
            original_memories, graph_entities = await asyncio.gather(vector_store_task, graph_task)
        else:
            original_memories = await vector_store_task
            graph_entities = None

        if self.enable_graph:
            return {"results": original_memories, "relations": graph_entities}

        if self.api_version == "v1.0":
            warnings.warn(
                "The current search API output format is deprecated. "
                "To use the latest format, set `api_version='v1.1'`. "
                "The current format will be removed in mem0ai 1.1.0 and later versions.",
                category=DeprecationWarning,
                stacklevel=2,
            )
            return {"results": original_memories}
        else:
            return {"results": original_memories}

    async def _search_vector_store(self, query, filters, limit):
        embeddings = await asyncio.to_thread(self.embedding_model.embed, query, "search")
        memories = await asyncio.to_thread(
            self.vector_store.search, query=query, vectors=embeddings, limit=limit, filters=filters
        )

        promoted_payload_keys = [
            "user_id",
            "agent_id",
            "run_id",
            "actor_id",
            "role",
        ]

        core_and_promoted_keys = {"data", "hash", "created_at", "updated_at", "id", *promoted_payload_keys}

        original_memories = []
        for mem in memories:
            memory_item_dict = MemoryItem(
                id=mem.id,
                memory=mem.payload["data"],
                hash=mem.payload.get("hash"),
                created_at=mem.payload.get("created_at"),
                updated_at=mem.payload.get("updated_at"),
                score=mem.score,
            ).model_dump()

            for key in promoted_payload_keys:
                if key in mem.payload:
                    memory_item_dict[key] = mem.payload[key]

            additional_metadata = {k: v for k, v in mem.payload.items() if k not in core_and_promoted_keys}
            if additional_metadata:
                memory_item_dict["metadata"] = additional_metadata

            original_memories.append(memory_item_dict)

        return original_memories

    async def update(self, memory_id, data):
        """
        Update a memory by ID asynchronously.

        Args:
            memory_id (str): ID of the memory to update.
            data (dict): Data to update the memory with.

        Returns:
            dict: Updated memory.
        """
        capture_event("mem0.update", self, {"memory_id": memory_id, "sync_type": "async"})

        embeddings = await asyncio.to_thread(self.embedding_model.embed, data, "update")
        existing_embeddings = {data: embeddings}

        await self._update_memory(memory_id, data, existing_embeddings)
        return {"message": "Memory updated successfully!"}

    async def delete(self, memory_id):
        """
        Delete a memory by ID asynchronously.

        Args:
            memory_id (str): ID of the memory to delete.
        """
        capture_event("mem0.delete", self, {"memory_id": memory_id, "sync_type": "async"})
        await self._delete_memory(memory_id)
        return {"message": "Memory deleted successfully!"}

    async def delete_all(self, user_id=None, agent_id=None, run_id=None):
        """
        Delete all memories asynchronously.

        Args:
            user_id (str, optional): ID of the user to delete memories for. Defaults to None.
            agent_id (str, optional): ID of the agent to delete memories for. Defaults to None.
            run_id (str, optional): ID of the run to delete memories for. Defaults to None.
        """
        filters = {}
        if user_id:
            filters["user_id"] = user_id
        if agent_id:
            filters["agent_id"] = agent_id
        if run_id:
            filters["run_id"] = run_id

        if not filters:
            raise ValueError(
                "At least one filter is required to delete all memories. If you want to delete all memories, use the `reset()` method."
            )

        capture_event("mem0.delete_all", self, {"keys": list(filters.keys()), "sync_type": "async"})
        memories = await asyncio.to_thread(self.vector_store.list, filters=filters)

        delete_tasks = []
        for memory in memories[0]:
            delete_tasks.append(self._delete_memory(memory.id))

        await asyncio.gather(*delete_tasks)

        logger.info(f"Deleted {len(memories[0])} memories")

        if self.enable_graph:
            await asyncio.to_thread(self.graph.delete_all, filters)

        return {"message": "Memories deleted successfully!"}

    async def history(self, memory_id):
        """
        Get the history of changes for a memory by ID asynchronously.

        Args:
            memory_id (str): ID of the memory to get history for.

        Returns:
            list: List of changes for the memory.
        """
        capture_event("mem0.history", self, {"memory_id": memory_id, "sync_type": "async"})
        return await asyncio.to_thread(self.db.get_history, memory_id)

    async def _create_memory(self, data, existing_embeddings, metadata: Optional[Dict[str, Any]] = None):
        logging.debug(f"Creating memory with {data=}")
        if data in existing_embeddings:
            embeddings = existing_embeddings[data]
        else:
            embeddings = await asyncio.to_thread(self.embedding_model.embed, data, memory_action="add")

        memory_id = str(uuid.uuid4())
        if metadata is None:
            metadata = {}
        else:
            metadata = deepcopy(metadata)
        metadata["data"] = data
        metadata["hash"] = hashlib.md5(data.encode()).hexdigest()
        metadata["created_at"] = datetime.now(pytz.timezone("US/Pacific")).isoformat()

        await asyncio.to_thread(
            self.vector_store.insert,
            vectors=[embeddings],
            ids=[memory_id],
            payloads=[metadata],
        )

        await asyncio.to_thread(
            self.db.add_history,
            memory_id,
            None,
            data,
            "ADD",
            created_at=metadata.get("created_at"),
            actor_id=metadata.get("actor_id"),
            role=metadata.get("role"),
        )

        capture_event("mem0._create_memory", self, {"memory_id": memory_id, "sync_type": "async"})
        return memory_id

    async def _create_procedural_memory(
        self, messages, metadata: Optional[Dict[str, Any]] = None, llm=None, prompt=None
    ):
        """
        Create a procedural memory asynchronously

        Args:
            messages (list): List of messages to create a procedural memory from.
            metadata (dict): Metadata to create a procedural memory from.
            llm (llm, optional): LLM to use for the procedural memory creation. Defaults to None.
            prompt (str, optional): Prompt to use for the procedural memory creation. Defaults to None.
        """
        try:
            from langchain_core.messages.utils import (
                convert_to_messages,  # type: ignore
            )
        except Exception:
            logger.error(
                "Import error while loading langchain-core. Please install 'langchain-core' to use procedural memory."
            )
            raise

        logger.info("Creating procedural memory")

        parsed_messages = [
            {"role": "system", "content": prompt or PROCEDURAL_MEMORY_SYSTEM_PROMPT},
            *messages,
            {"role": "user", "content": "Create procedural memory of the above conversation."},
        ]

        try:
            if llm is not None:
                parsed_messages = convert_to_messages(parsed_messages)
                response = await asyncio.to_thread(llm.invoke, input=parsed_messages)
                procedural_memory = response.content
            else:
                procedural_memory = await asyncio.to_thread(self.llm.generate_response, messages=parsed_messages)
        except Exception as e:
            logger.error(f"Error generating procedural memory summary: {e}")
            raise

        if metadata is None:
            raise ValueError("Metadata cannot be done for procedural memory.")
        metadata = deepcopy(metadata)

        metadata["memory_type"] = MemoryType.PROCEDURAL.value
        embeddings = await asyncio.to_thread(self.embedding_model.embed, procedural_memory, memory_action="add")
        memory_id = await self._create_memory(procedural_memory, {procedural_memory: embeddings}, metadata=metadata)
        capture_event("mem0._create_procedural_memory", self, {"memory_id": memory_id, "sync_type": "async"})

        result = {"results": [{"id": memory_id, "memory": procedural_memory, "event": "ADD"}]}

        return result

    async def _update_memory(self, memory_id, data, existing_embeddings, metadata: Optional[Dict[str, Any]] = None):
        logger.info(f"Updating memory with {data=}")

        try:
            existing_memory = await asyncio.to_thread(self.vector_store.get, vector_id=memory_id)
        except Exception:
            logger.error(f"Error getting memory with ID {memory_id} during update.")
            raise ValueError(f"Error getting memory with ID {memory_id}. Please provide a valid 'memory_id'")

        prev_value = existing_memory.payload.get("data")

        new_metadata = deepcopy(metadata) if metadata is not None else {}

        new_metadata["data"] = data
        new_metadata["hash"] = hashlib.md5(data.encode()).hexdigest()
        new_metadata["created_at"] = existing_memory.payload.get("created_at")
        new_metadata["updated_at"] = datetime.now(pytz.timezone("US/Pacific")).isoformat()

        if "user_id" in existing_memory.payload:
            new_metadata["user_id"] = existing_memory.payload["user_id"]
        if "agent_id" in existing_memory.payload:
            new_metadata["agent_id"] = existing_memory.payload["agent_id"]
        if "run_id" in existing_memory.payload:
            new_metadata["run_id"] = existing_memory.payload["run_id"]

        if "actor_id" in existing_memory.payload:
            new_metadata["actor_id"] = existing_memory.payload["actor_id"]
        if "role" in existing_memory.payload:
            new_metadata["role"] = existing_memory.payload["role"]

        if data in existing_embeddings:
            embeddings = existing_embeddings[data]
        else:
            embeddings = await asyncio.to_thread(self.embedding_model.embed, data, "update")

        await asyncio.to_thread(
            self.vector_store.update,
            vector_id=memory_id,
            vector=embeddings,
            payload=new_metadata,
        )
        logger.info(f"Updating memory with ID {memory_id=} with {data=}")

        await asyncio.to_thread(
            self.db.add_history,
            memory_id,
            prev_value,
            data,
            "UPDATE",
            created_at=new_metadata["created_at"],
            updated_at=new_metadata["updated_at"],
            actor_id=new_metadata.get("actor_id"),
            role=new_metadata.get("role"),
        )
        capture_event("mem0._update_memory", self, {"memory_id": memory_id, "sync_type": "async"})
        return memory_id

    async def _delete_memory(self, memory_id):
        logging.info(f"Deleting memory with {memory_id=}")
        existing_memory = await asyncio.to_thread(self.vector_store.get, vector_id=memory_id)
        prev_value = existing_memory.payload["data"]

        await asyncio.to_thread(self.vector_store.delete, vector_id=memory_id)
        await asyncio.to_thread(
            self.db.add_history,
            memory_id,
            prev_value,
            None,
            "DELETE",
            actor_id=existing_memory.payload.get("actor_id"),
            role=existing_memory.payload.get("role"),
            is_deleted=1,
        )

        capture_event("mem0._delete_memory", self, {"memory_id": memory_id, "sync_type": "async"})
        return memory_id

    async def reset(self):
        """
        Reset the memory store asynchronously by:
            Deletes the vector store collection
            Resets the database
            Recreates the vector store with a new client
        """
        logger.warning("Resetting all memories")
        await asyncio.to_thread(self.vector_store.delete_col)

        gc.collect()

        if hasattr(self.vector_store, "client") and hasattr(self.vector_store.client, "close"):
            await asyncio.to_thread(self.vector_store.client.close)

        if hasattr(self.db, "connection") and self.db.connection:
            await asyncio.to_thread(lambda: self.db.connection.execute("DROP TABLE IF EXISTS history"))
            await asyncio.to_thread(self.db.connection.close)

        self.db = SQLiteManager(self.config.history_db_path)

        self.vector_store = VectorStoreFactory.create(
            self.config.vector_store.provider, self.config.vector_store.config
        )
        capture_event("mem0.reset", self, {"sync_type": "async"})

    async def chat(self, query):
        raise NotImplementedError("Chat function not implemented yet.")<|MERGE_RESOLUTION|>--- conflicted
+++ resolved
@@ -333,7 +333,6 @@
         # Create temporary mapping between UUIDs and integers for handling UUID hallucinations
         retrieved_old_memory, temp_uuid_mapping = create_uuid_mapping(retrieved_old_memory)
 
-<<<<<<< HEAD
         return new_retrieved_facts, retrieved_old_memory, temp_uuid_mapping, new_message_embeddings
 
     def _generate_memory_actions_response(self, function_calling_prompt: str) -> str:
@@ -359,29 +358,12 @@
         )
 
         response = self._generate_memory_actions_response(function_calling_prompt)
-=======
-        if new_retrieved_facts:
-            function_calling_prompt = get_update_memory_messages(
-                retrieved_old_memory, new_retrieved_facts, self.config.custom_update_memory_prompt
-            )
->>>>>>> 2436e7c4
-
-            try:
-                response: str = self.llm.generate_response(
-                    messages=[{"role": "user", "content": function_calling_prompt}],
-                    response_format={"type": "json_object"},
-                )
-            except Exception as e:
-                logging.error(f"Error in new memory actions response: {e}")
-                response = ""
-
-            try:
-                response = remove_code_blocks(response)
-                new_memories_with_actions = json.loads(response)
-            except Exception as e:
-                logging.error(f"Invalid JSON response: {e}")
-                new_memories_with_actions = {}
-        else:
+
+        try:
+            response = remove_code_blocks(response)
+            new_memories_with_actions = json.loads(response)
+        except Exception as e:
+            logging.error(f"Invalid JSON response: {e}")
             new_memories_with_actions = {}
 
         return new_memories_with_actions
@@ -466,14 +448,16 @@
         new_retrieved_facts, retrieved_old_memory, temp_uuid_mapping, new_message_embeddings = self._do_fact_retrieval(
             messages, filters
         )
-
-        new_memories_with_actions = self._get_memory_actions(
-            retrieved_old_memory, new_retrieved_facts, new_message_embeddings, metadata
-        )
-
-        returned_memories = self._process_memory_actions(
-            new_memories_with_actions, temp_uuid_mapping, new_message_embeddings, metadata
-        )
+        if new_retrieved_facts:
+            new_memories_with_actions = self._get_memory_actions(
+                retrieved_old_memory, new_retrieved_facts, new_message_embeddings, metadata
+            )
+
+            returned_memories = self._process_memory_actions(
+                new_memories_with_actions, temp_uuid_mapping, new_message_embeddings, metadata
+            )
+        else:
+            returned_memories = []
 
         capture_event(
             "mem0.add",
@@ -1194,7 +1178,6 @@
         # Create temporary mapping between UUIDs and integers for handling UUID hallucinations
         retrieved_old_memory, temp_uuid_mapping = create_uuid_mapping(retrieved_old_memory)
 
-<<<<<<< HEAD
         return new_retrieved_facts, retrieved_old_memory, temp_uuid_mapping, new_message_embeddings
 
     async def _add_to_vector_store(
@@ -1233,14 +1216,16 @@
             temp_uuid_mapping,
             new_message_embeddings,
         ) = await self._do_fact_retrieval(messages, filters)
-
-        new_memories_with_actions = await self._get_memory_actions(
-            retrieved_old_memory, new_retrieved_facts, new_message_embeddings, metadata
-        )
-
-        returned_memories = await self._process_memory_actions(
-            new_memories_with_actions, temp_uuid_mapping, new_message_embeddings, metadata
-        )
+        if new_retrieved_facts:
+            new_memories_with_actions = await self._get_memory_actions(
+                retrieved_old_memory, new_retrieved_facts, new_message_embeddings, metadata
+            )
+
+            returned_memories = await self._process_memory_actions(
+                new_memories_with_actions, temp_uuid_mapping, new_message_embeddings, metadata
+            )
+        else:
+            returned_memories = []
 
         capture_event(
             "mem0.add", self, {"version": self.api_version, "keys": list(filters.keys()), "sync_type": "async"}
@@ -1279,27 +1264,6 @@
         except Exception as e:
             logging.error(f"Invalid JSON response: {e}")
             new_memories_with_actions = {}
-=======
-        if new_retrieved_facts:
-            function_calling_prompt = get_update_memory_messages(
-                retrieved_old_memory, new_retrieved_facts, self.config.custom_update_memory_prompt
-            )
-            try:
-                response = await asyncio.to_thread(
-                    self.llm.generate_response,
-                    messages=[{"role": "user", "content": function_calling_prompt}],
-                    response_format={"type": "json_object"},
-                )
-            except Exception as e:
-                logging.error(f"Error in new memory actions response: {e}")
-                response = ""
-            try:
-                response = remove_code_blocks(response)
-                new_memories_with_actions = json.loads(response)
-            except Exception as e:
-                logging.error(f"Invalid JSON response: {e}")
-                new_memories_with_actions = {}
->>>>>>> 2436e7c4
 
         return new_memories_with_actions
 
