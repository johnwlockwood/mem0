import asyncio
import concurrent
import gc
import hashlib
import json
import logging
import os
import uuid
import warnings
from copy import deepcopy
from datetime import datetime
from typing import Any, Dict, Optional

import pytz
from pydantic import ValidationError

from mem0.configs.base import MemoryConfig, MemoryItem
from mem0.configs.enums import MemoryType
from mem0.configs.prompts import (
    PROCEDURAL_MEMORY_SYSTEM_PROMPT,
    get_update_memory_messages,
)
from mem0.memory.base import MemoryBase
from mem0.memory.setup import mem0_dir, setup_config
from mem0.memory.storage import SQLiteManager
from mem0.memory.telemetry import capture_event
from mem0.memory.utils import (
    create_uuid_mapping,
    get_fact_retrieval_messages,
    parse_messages,
    parse_vision_messages,
    remove_code_blocks,
<<<<<<< HEAD
    unique_old_memory,
=======
    process_telemetry_filters,
>>>>>>> a40268dd
)
from mem0.utils.factory import EmbedderFactory, LlmFactory, VectorStoreFactory


def _build_filters_and_metadata(
    *,  # Enforce keyword-only arguments
    user_id: Optional[str] = None,
    agent_id: Optional[str] = None,
    run_id: Optional[str] = None,
    actor_id: Optional[str] = None,  # For query-time filtering
    input_metadata: Optional[Dict[str, Any]] = None,
    input_filters: Optional[Dict[str, Any]] = None,
) -> tuple[Dict[str, Any], Dict[str, Any]]:
    """
    Constructs metadata for storage and filters for querying based on session and actor identifiers.

    This helper supports multiple session identifiers (`user_id`, `agent_id`, and/or `run_id`)
    for flexible session scoping and optionally narrows queries to a specific `actor_id`. It returns two dicts:

    1. `base_metadata_template`: Used as a template for metadata when storing new memories.
       It includes all provided session identifier(s) and any `input_metadata`.
    2. `effective_query_filters`: Used for querying existing memories. It includes all
       provided session identifier(s), any `input_filters`, and a resolved actor
       identifier for targeted filtering if specified by any actor-related inputs.

    Actor filtering precedence: explicit `actor_id` arg → `filters["actor_id"]`
    This resolved actor ID is used for querying but is not added to `base_metadata_template`,
    as the actor for storage is typically derived from message content at a later stage.

    Args:
        user_id (Optional[str]): User identifier, for session scoping.
        agent_id (Optional[str]): Agent identifier, for session scoping.
        run_id (Optional[str]): Run identifier, for session scoping.
        actor_id (Optional[str]): Explicit actor identifier, used as a potential source for
            actor-specific filtering. See actor resolution precedence in the main description.
        input_metadata (Optional[Dict[str, Any]]): Base dictionary to be augmented with
            session identifiers for the storage metadata template. Defaults to an empty dict.
        input_filters (Optional[Dict[str, Any]]): Base dictionary to be augmented with
            session and actor identifiers for query filters. Defaults to an empty dict.

    Returns:
        tuple[Dict[str, Any], Dict[str, Any]]: A tuple containing:
            - base_metadata_template (Dict[str, Any]): Metadata template for storing memories,
              scoped to the provided session(s).
            - effective_query_filters (Dict[str, Any]): Filters for querying memories,
              scoped to the provided session(s) and potentially a resolved actor.
    """

    base_metadata_template = deepcopy(input_metadata) if input_metadata else {}
    effective_query_filters = deepcopy(input_filters) if input_filters else {}

    # ---------- add all provided session ids ----------
    session_ids_provided = []

    if user_id:
        base_metadata_template["user_id"] = user_id
        effective_query_filters["user_id"] = user_id
        session_ids_provided.append("user_id")

    if agent_id:
        base_metadata_template["agent_id"] = agent_id
        effective_query_filters["agent_id"] = agent_id
        session_ids_provided.append("agent_id")

    if run_id:
        base_metadata_template["run_id"] = run_id
        effective_query_filters["run_id"] = run_id
        session_ids_provided.append("run_id")

    if not session_ids_provided:
        raise ValueError("At least one of 'user_id', 'agent_id', or 'run_id' must be provided.")

    # ---------- optional actor filter ----------
    resolved_actor_id = actor_id or effective_query_filters.get("actor_id")
    if resolved_actor_id:
        effective_query_filters["actor_id"] = resolved_actor_id

    return base_metadata_template, effective_query_filters


setup_config()
logger = logging.getLogger(__name__)


class Memory(MemoryBase):
    def __init__(self, config: MemoryConfig = MemoryConfig()):
        self.config = config

        self.custom_fact_extraction_prompt = self.config.custom_fact_extraction_prompt
        self.custom_update_memory_prompt = self.config.custom_update_memory_prompt
        self.embedding_model = EmbedderFactory.create(
            self.config.embedder.provider,
            self.config.embedder.config,
            self.config.vector_store.config,
        )
        self.vector_store = VectorStoreFactory.create(
            self.config.vector_store.provider, self.config.vector_store.config
        )
        self.llm = LlmFactory.create(self.config.llm.provider, self.config.llm.config)
        self.db = SQLiteManager(self.config.history_db_path)
        self.collection_name = self.config.vector_store.config.collection_name
        self.api_version = self.config.version

        self.enable_graph = False

        if self.config.graph_store.config:
            if self.config.graph_store.provider == "memgraph":
                from mem0.memory.memgraph_memory import MemoryGraph
            else:
                from mem0.memory.graph_memory import MemoryGraph

            self.graph = MemoryGraph(self.config)
            self.enable_graph = True
        else:
            self.graph = None
        self.config.vector_store.config.collection_name = "mem0migrations"
        if self.config.vector_store.provider in ["faiss", "qdrant"]:
            provider_path = f"migrations_{self.config.vector_store.provider}"
            self.config.vector_store.config.path = os.path.join(mem0_dir, provider_path)
            os.makedirs(self.config.vector_store.config.path, exist_ok=True)
        self._telemetry_vector_store = VectorStoreFactory.create(
            self.config.vector_store.provider, self.config.vector_store.config
        )
        capture_event("mem0.init", self, {"sync_type": "sync"})

    @classmethod
    def from_config(cls, config_dict: Dict[str, Any]):
        try:
            config = cls._process_config(config_dict)
            config = MemoryConfig(**config_dict)
        except ValidationError as e:
            logger.error(f"Configuration validation error: {e}")
            raise
        return cls(config)

    @staticmethod
    def _process_config(config_dict: Dict[str, Any]) -> Dict[str, Any]:
        if "graph_store" in config_dict:
            if "vector_store" not in config_dict and "embedder" in config_dict:
                config_dict["vector_store"] = {}
                config_dict["vector_store"]["config"] = {}
                config_dict["vector_store"]["config"]["embedding_model_dims"] = config_dict["embedder"]["config"][
                    "embedding_dims"
                ]
        try:
            return config_dict
        except ValidationError as e:
            logger.error(f"Configuration validation error: {e}")
            raise

    def add(
        self,
        messages,
        *,
        user_id: Optional[str] = None,
        agent_id: Optional[str] = None,
        run_id: Optional[str] = None,
        metadata: Optional[Dict[str, Any]] = None,
        infer: bool = True,
        memory_type: Optional[str] = None,
        prompt: Optional[str] = None,
    ):
        """
        Create a new memory.

        Adds new memories scoped to a single session id (e.g. `user_id`, `agent_id`, or `run_id`). One of those ids is required.

        Args:
            messages (str or List[Dict[str, str]]): The message content or list of messages
                (e.g., `[{"role": "user", "content": "Hello"}, {"role": "assistant", "content": "Hi"}]`)
                to be processed and stored.
            user_id (str, optional): ID of the user creating the memory. Defaults to None.
            agent_id (str, optional): ID of the agent creating the memory. Defaults to None.
            run_id (str, optional): ID of the run creating the memory. Defaults to None.
            metadata (dict, optional): Metadata to store with the memory. Defaults to None.
            infer (bool, optional): If True (default), an LLM is used to extract key facts from
                'messages' and decide whether to add, update, or delete related memories.
                If False, 'messages' are added as raw memories directly.
            memory_type (str, optional): Specifies the type of memory. Currently, only
                `MemoryType.PROCEDURAL.value` ("procedural_memory") is explicitly handled for
                creating procedural memories (typically requires 'agent_id'). Otherwise, memories
                are treated as general conversational/factual memories.memory_type (str, optional): Type of memory to create. Defaults to None. By default, it creates the short term memories and long term (semantic and episodic) memories. Pass "procedural_memory" to create procedural memories.
            prompt (str, optional): Prompt to use for the memory creation. Defaults to None.


        Returns:
            dict: A dictionary containing the result of the memory addition operation, typically
                  including a list of memory items affected (added, updated) under a "results" key,
                  and potentially "relations" if graph store is enabled.
                  Example for v1.1+: `{"results": [{"id": "...", "memory": "...", "event": "ADD"}]}`
        """

        processed_metadata, effective_filters = _build_filters_and_metadata(
            user_id=user_id,
            agent_id=agent_id,
            run_id=run_id,
            input_metadata=metadata,
        )

        if memory_type is not None and memory_type != MemoryType.PROCEDURAL.value:
            raise ValueError(
                f"Invalid 'memory_type'. Please pass {MemoryType.PROCEDURAL.value} to create procedural memories."
            )

        if isinstance(messages, str):
            messages = [{"role": "user", "content": messages}]

        elif isinstance(messages, dict):
            messages = [messages]

        elif not isinstance(messages, list):
            raise ValueError("messages must be str, dict, or list[dict]")

        if agent_id is not None and memory_type == MemoryType.PROCEDURAL.value:
            results = self._create_procedural_memory(messages, metadata=processed_metadata, prompt=prompt)
            return results

        if self.config.llm.config.get("enable_vision"):
            messages = parse_vision_messages(messages, self.llm, self.config.llm.config.get("vision_details"))
        else:
            messages = parse_vision_messages(messages)

        with concurrent.futures.ThreadPoolExecutor() as executor:
            future1 = executor.submit(self._add_to_vector_store, messages, processed_metadata, effective_filters, infer)
            future2 = executor.submit(self._add_to_graph, messages, effective_filters)

            concurrent.futures.wait([future1, future2])

            vector_store_result = future1.result()
            graph_result = future2.result()

        if self.api_version == "v1.0":
            warnings.warn(
                "The current add API output format is deprecated. "
                "To use the latest format, set `api_version='v1.1'`. "
                "The current format will be removed in mem0ai 1.1.0 and later versions.",
                category=DeprecationWarning,
                stacklevel=2,
            )
            return vector_store_result

        if self.enable_graph:
            return {
                "results": vector_store_result,
                "relations": graph_result,
            }

        return {"results": vector_store_result}

    def _add_to_vector_store(self, messages, metadata, filters, infer):
        if not infer:
            returned_memories = []
            for message_dict in messages:
                if (
                    not isinstance(message_dict, dict)
                    or message_dict.get("role") is None
                    or message_dict.get("content") is None
                ):
                    logger.warning(f"Skipping invalid message format: {message_dict}")
                    continue

                if message_dict["role"] == "system":
                    continue

                per_msg_meta = deepcopy(metadata)
                per_msg_meta["role"] = message_dict["role"]

                actor_name = message_dict.get("name")
                if actor_name:
                    per_msg_meta["actor_id"] = actor_name

                msg_content = message_dict["content"]
                msg_embeddings = self.embedding_model.embed(msg_content, "add")
                mem_id = self._create_memory(msg_content, msg_embeddings, per_msg_meta)

                returned_memories.append(
                    {
                        "id": mem_id,
                        "memory": msg_content,
                        "event": "ADD",
                        "actor_id": actor_name if actor_name else None,
                        "role": message_dict["role"],
                    }
                )
            return returned_memories

        parsed_messages = parse_messages(messages)

        if self.config.custom_fact_extraction_prompt:
            system_prompt = self.config.custom_fact_extraction_prompt
            user_prompt = f"Input:\n{parsed_messages}"
        else:
            system_prompt, user_prompt = get_fact_retrieval_messages(parsed_messages)

        response = self.llm.generate_response(
            messages=[
                {"role": "system", "content": system_prompt},
                {"role": "user", "content": user_prompt},
            ],
            response_format={"type": "json_object"},
        )

        try:
            response = remove_code_blocks(response)
            new_retrieved_facts = json.loads(response)["facts"]
        except Exception as e:
            logging.error(f"Error in new_retrieved_facts: {e}")
            new_retrieved_facts = []
        
        if not new_retrieved_facts:
            logger.debug("No new facts retrieved from input. Skipping memory update LLM call.")

        retrieved_old_memory = []
        new_message_embeddings = {}
        for new_mem in new_retrieved_facts:
            messages_embeddings = self.embedding_model.embed(new_mem, "add")
            new_message_embeddings[new_mem] = messages_embeddings
            existing_memories = self.vector_store.search(
                query=new_mem,
                vectors=messages_embeddings,
                limit=5,
                filters=filters,
            )
            for mem in existing_memories:
                retrieved_old_memory.append({"id": mem.id, "text": mem.payload["data"]})
        retrieved_old_memory = unique_old_memory(retrieved_old_memory)
        logging.info(f"Total existing memories: {len(retrieved_old_memory)}")

        # Create temporary mapping between UUIDs and integers for handling UUID hallucinations
        retrieved_old_memory, temp_uuid_mapping = create_uuid_mapping(retrieved_old_memory)

        if new_retrieved_facts:
            function_calling_prompt = get_update_memory_messages(
                retrieved_old_memory, new_retrieved_facts, self.config.custom_update_memory_prompt
            )

            try:
                response: str = self.llm.generate_response(
                    messages=[{"role": "user", "content": function_calling_prompt}],
                    response_format={"type": "json_object"},
                )
            except Exception as e:
                logging.error(f"Error in new memory actions response: {e}")
                response = ""

            try:
                response = remove_code_blocks(response)
                new_memories_with_actions = json.loads(response)
            except Exception as e:
                logging.error(f"Invalid JSON response: {e}")
                new_memories_with_actions = {}
        else:
            new_memories_with_actions = {}

        returned_memories = []
        try:
            for resp in new_memories_with_actions.get("memory", []):
                logging.info(resp)
                try:
                    action_text = resp.get("text")
                    if not action_text:
                        logging.info("Skipping memory entry because of empty `text` field.")
                        continue

                    event_type = resp.get("event")
                    if event_type == "ADD":
                        memory_id = self._create_memory(
                            data=action_text,
                            existing_embeddings=new_message_embeddings,
                            metadata=deepcopy(metadata),
                        )
                        returned_memories.append({"id": memory_id, "memory": action_text, "event": event_type})
                    elif event_type == "UPDATE":
                        self._update_memory(
                            memory_id=temp_uuid_mapping[resp.get("id")],
                            data=action_text,
                            existing_embeddings=new_message_embeddings,
                            metadata=deepcopy(metadata),
                        )
                        returned_memories.append(
                            {
                                "id": temp_uuid_mapping[resp.get("id")],
                                "memory": action_text,
                                "event": event_type,
                                "previous_memory": resp.get("old_memory"),
                            }
                        )
                    elif event_type == "DELETE":
                        self._delete_memory(memory_id=temp_uuid_mapping[resp.get("id")])
                        returned_memories.append(
                            {
                                "id": temp_uuid_mapping[resp.get("id")],
                                "memory": action_text,
                                "event": event_type,
                            }
                        )
                    elif event_type == "NONE":
                        logging.info("NOOP for Memory.")
                except Exception as e:
                    logging.error(f"Error processing memory action: {resp}, Error: {e}")
        except Exception as e:
            logging.error(f"Error iterating new_memories_with_actions: {e}")

        keys, encoded_ids = process_telemetry_filters(filters)
        capture_event(
            "mem0.add",
            self,
            {"version": self.api_version, "keys": keys, "encoded_ids": encoded_ids, "sync_type": "sync"},
        )
        return returned_memories

    def _add_to_graph(self, messages, filters):
        added_entities = []
        if self.enable_graph:
            if filters.get("user_id") is None:
                filters["user_id"] = "user"

            data = "\n".join([msg["content"] for msg in messages if "content" in msg and msg["role"] != "system"])
            added_entities = self.graph.add(data, filters)

        return added_entities

    def get(self, memory_id):
        """
        Retrieve a memory by ID.

        Args:
            memory_id (str): ID of the memory to retrieve.

        Returns:
            dict: Retrieved memory.
        """
        capture_event("mem0.get", self, {"memory_id": memory_id, "sync_type": "sync"})
        memory = self.vector_store.get(vector_id=memory_id)
        if not memory:
            return None

        promoted_payload_keys = [
            "user_id",
            "agent_id",
            "run_id",
            "actor_id",
            "role",
        ]

        core_and_promoted_keys = {"data", "hash", "created_at", "updated_at", "id", *promoted_payload_keys}

        result_item = MemoryItem(
            id=memory.id,
            memory=memory.payload["data"],
            hash=memory.payload.get("hash"),
            created_at=memory.payload.get("created_at"),
            updated_at=memory.payload.get("updated_at"),
        ).model_dump()

        for key in promoted_payload_keys:
            if key in memory.payload:
                result_item[key] = memory.payload[key]

        additional_metadata = {k: v for k, v in memory.payload.items() if k not in core_and_promoted_keys}
        if additional_metadata:
            result_item["metadata"] = additional_metadata

        return result_item

    def get_all(
        self,
        *,
        user_id: Optional[str] = None,
        agent_id: Optional[str] = None,
        run_id: Optional[str] = None,
        filters: Optional[Dict[str, Any]] = None,
        limit: int = 100,
    ):
        """
        List all memories.

        Args:
            user_id (str, optional): user id
            agent_id (str, optional): agent id
            run_id (str, optional): run id
            filters (dict, optional): Additional custom key-value filters to apply to the search.
                These are merged with the ID-based scoping filters. For example,
                `filters={"actor_id": "some_user"}`.
            limit (int, optional): The maximum number of memories to return. Defaults to 100.

        Returns:
            dict: A dictionary containing a list of memories under the "results" key,
                  and potentially "relations" if graph store is enabled. For API v1.0,
                  it might return a direct list (see deprecation warning).
                  Example for v1.1+: `{"results": [{"id": "...", "memory": "...", ...}]}`
        """

        _, effective_filters = _build_filters_and_metadata(
            user_id=user_id, agent_id=agent_id, run_id=run_id, input_filters=filters
        )

        if not any(key in effective_filters for key in ("user_id", "agent_id", "run_id")):
            raise ValueError("At least one of 'user_id', 'agent_id', or 'run_id' must be specified.")

        keys, encoded_ids = process_telemetry_filters(effective_filters)
        capture_event(
            "mem0.get_all", self, {"limit": limit, "keys": keys, "encoded_ids": encoded_ids, "sync_type": "sync"}
        )

        with concurrent.futures.ThreadPoolExecutor() as executor:
            future_memories = executor.submit(self._get_all_from_vector_store, effective_filters, limit)
            future_graph_entities = (
                executor.submit(self.graph.get_all, effective_filters, limit) if self.enable_graph else None
            )

            concurrent.futures.wait(
                [future_memories, future_graph_entities] if future_graph_entities else [future_memories]
            )

            all_memories_result = future_memories.result()
            graph_entities_result = future_graph_entities.result() if future_graph_entities else None

        if self.enable_graph:
            return {"results": all_memories_result, "relations": graph_entities_result}

        if self.api_version == "v1.0":
            warnings.warn(
                "The current get_all API output format is deprecated. "
                "To use the latest format, set `api_version='v1.1'` (which returns a dict with a 'results' key). "
                "The current format (direct list for v1.0) will be removed in mem0ai 1.1.0 and later versions.",
                category=DeprecationWarning,
                stacklevel=2,
            )
            return all_memories_result
        else:
            return {"results": all_memories_result}

    def _get_all_from_vector_store(self, filters, limit):
        memories_result = self.vector_store.list(filters=filters, limit=limit)
        actual_memories = (
            memories_result[0]
            if isinstance(memories_result, (tuple, list)) and len(memories_result) > 0
            else memories_result
        )

        promoted_payload_keys = [
            "user_id",
            "agent_id",
            "run_id",
            "actor_id",
            "role",
        ]
        core_and_promoted_keys = {"data", "hash", "created_at", "updated_at", "id", *promoted_payload_keys}

        formatted_memories = []
        for mem in actual_memories:
            memory_item_dict = MemoryItem(
                id=mem.id,
                memory=mem.payload["data"],
                hash=mem.payload.get("hash"),
                created_at=mem.payload.get("created_at"),
                updated_at=mem.payload.get("updated_at"),
            ).model_dump(exclude={"score"})

            for key in promoted_payload_keys:
                if key in mem.payload:
                    memory_item_dict[key] = mem.payload[key]

            additional_metadata = {k: v for k, v in mem.payload.items() if k not in core_and_promoted_keys}
            if additional_metadata:
                memory_item_dict["metadata"] = additional_metadata

            formatted_memories.append(memory_item_dict)

        return formatted_memories

    def search(
        self,
        query: str,
        *,
        user_id: Optional[str] = None,
        agent_id: Optional[str] = None,
        run_id: Optional[str] = None,
        limit: int = 100,
        filters: Optional[Dict[str, Any]] = None,
        threshold: Optional[float] = None,
    ):
        """
        Searches for memories based on a query
        Args:
            query (str): Query to search for.
            user_id (str, optional): ID of the user to search for. Defaults to None.
            agent_id (str, optional): ID of the agent to search for. Defaults to None.
            run_id (str, optional): ID of the run to search for. Defaults to None.
            limit (int, optional): Limit the number of results. Defaults to 100.
            filters (dict, optional): Filters to apply to the search. Defaults to None..
            threshold (float, optional): Minimum score for a memory to be included in the results. Defaults to None.

        Returns:
            dict: A dictionary containing the search results, typically under a "results" key,
                  and potentially "relations" if graph store is enabled.
                  Example for v1.1+: `{"results": [{"id": "...", "memory": "...", "score": 0.8, ...}]}`
        """
        _, effective_filters = _build_filters_and_metadata(
            user_id=user_id, agent_id=agent_id, run_id=run_id, input_filters=filters
        )

        if not any(key in effective_filters for key in ("user_id", "agent_id", "run_id")):
            raise ValueError("At least one of 'user_id', 'agent_id', or 'run_id' must be specified.")

        keys, encoded_ids = process_telemetry_filters(effective_filters)
        capture_event(
            "mem0.search",
            self,
            {
                "limit": limit,
                "version": self.api_version,
                "keys": keys,
                "encoded_ids": encoded_ids,
                "sync_type": "sync",
                "threshold": threshold,
            },
        )

        with concurrent.futures.ThreadPoolExecutor() as executor:
            future_memories = executor.submit(self._search_vector_store, query, effective_filters, limit, threshold)
            future_graph_entities = (
                executor.submit(self.graph.search, query, effective_filters, limit) if self.enable_graph else None
            )

            concurrent.futures.wait(
                [future_memories, future_graph_entities] if future_graph_entities else [future_memories]
            )

            original_memories = future_memories.result()
            graph_entities = future_graph_entities.result() if future_graph_entities else None

        if self.enable_graph:
            return {"results": original_memories, "relations": graph_entities}

        if self.api_version == "v1.0":
            warnings.warn(
                "The current search API output format is deprecated. "
                "To use the latest format, set `api_version='v1.1'`. "
                "The current format will be removed in mem0ai 1.1.0 and later versions.",
                category=DeprecationWarning,
                stacklevel=2,
            )
            return {"results": original_memories}
        else:
            return {"results": original_memories}

    def _search_vector_store(self, query, filters, limit, threshold: Optional[float] = None):
        embeddings = self.embedding_model.embed(query, "search")
        memories = self.vector_store.search(query=query, vectors=embeddings, limit=limit, filters=filters)

        promoted_payload_keys = [
            "user_id",
            "agent_id",
            "run_id",
            "actor_id",
            "role",
        ]

        core_and_promoted_keys = {"data", "hash", "created_at", "updated_at", "id", *promoted_payload_keys}

        original_memories = []
        for mem in memories:
            memory_item_dict = MemoryItem(
                id=mem.id,
                memory=mem.payload["data"],
                hash=mem.payload.get("hash"),
                created_at=mem.payload.get("created_at"),
                updated_at=mem.payload.get("updated_at"),
                score=mem.score,
            ).model_dump()

            for key in promoted_payload_keys:
                if key in mem.payload:
                    memory_item_dict[key] = mem.payload[key]

            additional_metadata = {k: v for k, v in mem.payload.items() if k not in core_and_promoted_keys}
            if additional_metadata:
                memory_item_dict["metadata"] = additional_metadata

            if threshold is None or mem.score >= threshold:
                original_memories.append(memory_item_dict)

        return original_memories

    def update(self, memory_id, data):
        """
        Update a memory by ID.

        Args:
            memory_id (str): ID of the memory to update.
            data (dict): Data to update the memory with.

        Returns:
            dict: Updated memory.
        """
        capture_event("mem0.update", self, {"memory_id": memory_id, "sync_type": "sync"})

        existing_embeddings = {data: self.embedding_model.embed(data, "update")}

        self._update_memory(memory_id, data, existing_embeddings)
        return {"message": "Memory updated successfully!"}

    def delete(self, memory_id):
        """
        Delete a memory by ID.

        Args:
            memory_id (str): ID of the memory to delete.
        """
        capture_event("mem0.delete", self, {"memory_id": memory_id, "sync_type": "sync"})
        self._delete_memory(memory_id)
        return {"message": "Memory deleted successfully!"}

    def delete_all(self, user_id: Optional[str] = None, agent_id: Optional[str] = None, run_id: Optional[str] = None):
        """
        Delete all memories.

        Args:
            user_id (str, optional): ID of the user to delete memories for. Defaults to None.
            agent_id (str, optional): ID of the agent to delete memories for. Defaults to None.
            run_id (str, optional): ID of the run to delete memories for. Defaults to None.
        """
        filters: Dict[str, Any] = {}
        if user_id:
            filters["user_id"] = user_id
        if agent_id:
            filters["agent_id"] = agent_id
        if run_id:
            filters["run_id"] = run_id

        if not filters:
            raise ValueError(
                "At least one filter is required to delete all memories. If you want to delete all memories, use the `reset()` method."
            )

        keys, encoded_ids = process_telemetry_filters(filters)
        capture_event("mem0.delete_all", self, {"keys": keys, "encoded_ids": encoded_ids, "sync_type": "sync"})
        memories = self.vector_store.list(filters=filters)[0]
        for memory in memories:
            self._delete_memory(memory.id)

        logger.info(f"Deleted {len(memories)} memories")

        if self.enable_graph:
            self.graph.delete_all(filters)

        return {"message": "Memories deleted successfully!"}

    def history(self, memory_id):
        """
        Get the history of changes for a memory by ID.

        Args:
            memory_id (str): ID of the memory to get history for.

        Returns:
            list: List of changes for the memory.
        """
        capture_event("mem0.history", self, {"memory_id": memory_id, "sync_type": "sync"})
        return self.db.get_history(memory_id)

    def _create_memory(self, data, existing_embeddings, metadata: Optional[Dict[str, Any]] = None):
        logging.debug(f"Creating memory with {data=}")
        if data in existing_embeddings:
            embeddings = existing_embeddings[data]
        else:
            embeddings = self.embedding_model.embed(data, memory_action="add")
        memory_id = str(uuid.uuid4())
        if metadata is None:
            metadata = {}
        else:
            metadata = deepcopy(metadata)
        metadata["data"] = data
        metadata["hash"] = hashlib.md5(data.encode()).hexdigest()
        metadata["created_at"] = datetime.now(pytz.timezone("US/Pacific")).isoformat()

        self.vector_store.insert(
            vectors=[embeddings],
            ids=[memory_id],
            payloads=[metadata],
        )
        self.db.add_history(
            memory_id,
            None,
            data,
            "ADD",
            created_at=metadata.get("created_at"),
            actor_id=metadata.get("actor_id"),
            role=metadata.get("role"),
        )
        capture_event("mem0._create_memory", self, {"memory_id": memory_id, "sync_type": "sync"})
        return memory_id

    def _create_procedural_memory(self, messages, metadata: Optional[Dict[str, Any]] = None, prompt=None):
        """
        Create a procedural memory

        Args:
            messages (list): List of messages to create a procedural memory from.
            metadata (dict): Metadata to create a procedural memory from.
            prompt (str, optional): Prompt to use for the procedural memory creation. Defaults to None.
        """
        logger.info("Creating procedural memory")

        parsed_messages = [
            {"role": "system", "content": prompt or PROCEDURAL_MEMORY_SYSTEM_PROMPT},
            *messages,
            {
                "role": "user",
                "content": "Create procedural memory of the above conversation.",
            },
        ]

        try:
            procedural_memory = self.llm.generate_response(messages=parsed_messages)
        except Exception as e:
            logger.error(f"Error generating procedural memory summary: {e}")
            raise

        if metadata is None:
            raise ValueError("Metadata cannot be done for procedural memory.")
        metadata = deepcopy(metadata)

        metadata["memory_type"] = MemoryType.PROCEDURAL.value
        embeddings = self.embedding_model.embed(procedural_memory, memory_action="add")
        memory_id = self._create_memory(procedural_memory, {procedural_memory: embeddings}, metadata=metadata)
        capture_event("mem0._create_procedural_memory", self, {"memory_id": memory_id, "sync_type": "sync"})

        result = {"results": [{"id": memory_id, "memory": procedural_memory, "event": "ADD"}]}

        return result

    def _update_memory(self, memory_id, data, existing_embeddings, metadata: Optional[Dict[str, Any]] = None):
        logger.info(f"Updating memory with {data=}")

        try:
            existing_memory = self.vector_store.get(vector_id=memory_id)
        except Exception:
            logger.error(f"Error getting memory with ID {memory_id} during update.")
            raise ValueError(f"Error getting memory with ID {memory_id}. Please provide a valid 'memory_id'")

        prev_value = existing_memory.payload.get("data")

        new_metadata = deepcopy(metadata) if metadata is not None else {}

        new_metadata["data"] = data
        new_metadata["hash"] = hashlib.md5(data.encode()).hexdigest()
        new_metadata["created_at"] = existing_memory.payload.get("created_at")
        new_metadata["updated_at"] = datetime.now(pytz.timezone("US/Pacific")).isoformat()

        if "user_id" in existing_memory.payload:
            new_metadata["user_id"] = existing_memory.payload["user_id"]
        if "agent_id" in existing_memory.payload:
            new_metadata["agent_id"] = existing_memory.payload["agent_id"]
        if "run_id" in existing_memory.payload:
            new_metadata["run_id"] = existing_memory.payload["run_id"]
        if "actor_id" in existing_memory.payload:
            new_metadata["actor_id"] = existing_memory.payload["actor_id"]
        if "role" in existing_memory.payload:
            new_metadata["role"] = existing_memory.payload["role"]

        if data in existing_embeddings:
            embeddings = existing_embeddings[data]
        else:
            embeddings = self.embedding_model.embed(data, "update")

        self.vector_store.update(
            vector_id=memory_id,
            vector=embeddings,
            payload=new_metadata,
        )
        logger.info(f"Updating memory with ID {memory_id=} with {data=}")

        self.db.add_history(
            memory_id,
            prev_value,
            data,
            "UPDATE",
            created_at=new_metadata["created_at"],
            updated_at=new_metadata["updated_at"],
            actor_id=new_metadata.get("actor_id"),
            role=new_metadata.get("role"),
        )
        capture_event("mem0._update_memory", self, {"memory_id": memory_id, "sync_type": "sync"})
        return memory_id

    def _delete_memory(self, memory_id):
        logging.info(f"Deleting memory with {memory_id=}")
        existing_memory = self.vector_store.get(vector_id=memory_id)
        prev_value = existing_memory.payload["data"]
        self.vector_store.delete(vector_id=memory_id)
        self.db.add_history(
            memory_id,
            prev_value,
            None,
            "DELETE",
            actor_id=existing_memory.payload.get("actor_id"),
            role=existing_memory.payload.get("role"),
            is_deleted=1,
        )
        capture_event("mem0._delete_memory", self, {"memory_id": memory_id, "sync_type": "sync"})
        return memory_id

    def reset(self):
        """
        Reset the memory store by:
            Deletes the vector store collection
            Resets the database
            Recreates the vector store with a new client
        """
        logger.warning("Resetting all memories")

        if hasattr(self.db, "connection") and self.db.connection:
            self.db.connection.execute("DROP TABLE IF EXISTS history")
            self.db.connection.close()

        self.db = SQLiteManager(self.config.history_db_path)

        if hasattr(self.vector_store, "reset"):
            self.vector_store = VectorStoreFactory.reset(self.vector_store)
        else:
            logger.warning("Vector store does not support reset. Skipping.")
            self.vector_store.delete_col()
            self.vector_store = VectorStoreFactory.create(
                self.config.vector_store.provider, self.config.vector_store.config
            )
        capture_event("mem0.reset", self, {"sync_type": "sync"})

    def chat(self, query):
        raise NotImplementedError("Chat function not implemented yet.")


class AsyncMemory(MemoryBase):
    def __init__(self, config: MemoryConfig = MemoryConfig()):
        self.config = config

        self.embedding_model = EmbedderFactory.create(
            self.config.embedder.provider,
            self.config.embedder.config,
            self.config.vector_store.config,
        )
        self.vector_store = VectorStoreFactory.create(
            self.config.vector_store.provider, self.config.vector_store.config
        )
        self.llm = LlmFactory.create(self.config.llm.provider, self.config.llm.config)
        self.db = SQLiteManager(self.config.history_db_path)
        self.collection_name = self.config.vector_store.config.collection_name
        self.api_version = self.config.version

        self.enable_graph = False

        if self.config.graph_store.config:
            from mem0.memory.graph_memory import MemoryGraph

            self.graph = MemoryGraph(self.config)
            self.enable_graph = True
        else:
            self.graph = None

        capture_event("mem0.init", self, {"sync_type": "async"})

    @classmethod
    async def from_config(cls, config_dict: Dict[str, Any]):
        try:
            config = cls._process_config(config_dict)
            config = MemoryConfig(**config_dict)
        except ValidationError as e:
            logger.error(f"Configuration validation error: {e}")
            raise
        return cls(config)

    @staticmethod
    def _process_config(config_dict: Dict[str, Any]) -> Dict[str, Any]:
        if "graph_store" in config_dict:
            if "vector_store" not in config_dict and "embedder" in config_dict:
                config_dict["vector_store"] = {}
                config_dict["vector_store"]["config"] = {}
                config_dict["vector_store"]["config"]["embedding_model_dims"] = config_dict["embedder"]["config"][
                    "embedding_dims"
                ]
        try:
            return config_dict
        except ValidationError as e:
            logger.error(f"Configuration validation error: {e}")
            raise

    async def add(
        self,
        messages,
        *,
        user_id: Optional[str] = None,
        agent_id: Optional[str] = None,
        run_id: Optional[str] = None,
        metadata: Optional[Dict[str, Any]] = None,
        infer: bool = True,
        memory_type: Optional[str] = None,
        prompt: Optional[str] = None,
        llm=None,
    ):
        """
        Create a new memory asynchronously.

        Args:
            messages (str or List[Dict[str, str]]): Messages to store in the memory.
            user_id (str, optional): ID of the user creating the memory.
            agent_id (str, optional): ID of the agent creating the memory. Defaults to None.
            run_id (str, optional): ID of the run creating the memory. Defaults to None.
            metadata (dict, optional): Metadata to store with the memory. Defaults to None.
            infer (bool, optional): Whether to infer the memories. Defaults to True.
            memory_type (str, optional): Type of memory to create. Defaults to None.
                                         Pass "procedural_memory" to create procedural memories.
            prompt (str, optional): Prompt to use for the memory creation. Defaults to None.
            llm (BaseChatModel, optional): LLM class to use for generating procedural memories. Defaults to None. Useful when user is using LangChain ChatModel.
        Returns:
            dict: A dictionary containing the result of the memory addition operation.
        """
        processed_metadata, effective_filters = _build_filters_and_metadata(
            user_id=user_id, agent_id=agent_id, run_id=run_id, input_metadata=metadata
        )

        if memory_type is not None and memory_type != MemoryType.PROCEDURAL.value:
            raise ValueError(
                f"Invalid 'memory_type'. Please pass {MemoryType.PROCEDURAL.value} to create procedural memories."
            )

        if isinstance(messages, str):
            messages = [{"role": "user", "content": messages}]

        elif isinstance(messages, dict):
            messages = [messages]

        elif not isinstance(messages, list):
            raise ValueError("messages must be str, dict, or list[dict]")

        if agent_id is not None and memory_type == MemoryType.PROCEDURAL.value:
            results = await self._create_procedural_memory(
                messages, metadata=processed_metadata, prompt=prompt, llm=llm
            )
            return results

        if self.config.llm.config.get("enable_vision"):
            messages = parse_vision_messages(messages, self.llm, self.config.llm.config.get("vision_details"))
        else:
            messages = parse_vision_messages(messages)

        vector_store_task = asyncio.create_task(
            self._add_to_vector_store(messages, processed_metadata, effective_filters, infer)
        )
        graph_task = asyncio.create_task(self._add_to_graph(messages, effective_filters))

        vector_store_result, graph_result = await asyncio.gather(vector_store_task, graph_task)

        if self.api_version == "v1.0":
            warnings.warn(
                "The current add API output format is deprecated. "
                "To use the latest format, set `api_version='v1.1'`. "
                "The current format will be removed in mem0ai 1.1.0 and later versions.",
                category=DeprecationWarning,
                stacklevel=2,
            )
            return vector_store_result

        if self.enable_graph:
            return {
                "results": vector_store_result,
                "relations": graph_result,
            }

        return {"results": vector_store_result}

    async def _add_to_vector_store(
        self,
        messages: list,
        metadata: dict,
        effective_filters: dict,
        infer: bool,
    ):
        if not infer:
            returned_memories = []
            for message_dict in messages:
                if (
                    not isinstance(message_dict, dict)
                    or message_dict.get("role") is None
                    or message_dict.get("content") is None
                ):
                    logger.warning(f"Skipping invalid message format (async): {message_dict}")
                    continue

                if message_dict["role"] == "system":
                    continue

                per_msg_meta = deepcopy(metadata)
                per_msg_meta["role"] = message_dict["role"]

                actor_name = message_dict.get("name")
                if actor_name:
                    per_msg_meta["actor_id"] = actor_name

                msg_content = message_dict["content"]
                msg_embeddings = await asyncio.to_thread(self.embedding_model.embed, msg_content, "add")
                mem_id = await self._create_memory(msg_content, msg_embeddings, per_msg_meta)

                returned_memories.append(
                    {
                        "id": mem_id,
                        "memory": msg_content,
                        "event": "ADD",
                        "actor_id": actor_name if actor_name else None,
                        "role": message_dict["role"],
                    }
                )
            return returned_memories

        parsed_messages = parse_messages(messages)
        if self.config.custom_fact_extraction_prompt:
            system_prompt = self.config.custom_fact_extraction_prompt
            user_prompt = f"Input:\n{parsed_messages}"
        else:
            system_prompt, user_prompt = get_fact_retrieval_messages(parsed_messages)

        response = await asyncio.to_thread(
            self.llm.generate_response,
            messages=[{"role": "system", "content": system_prompt}, {"role": "user", "content": user_prompt}],
            response_format={"type": "json_object"},
        )
        try:
            response = remove_code_blocks(response)
            new_retrieved_facts = json.loads(response)["facts"]
        except Exception as e:
            logging.error(f"Error in new_retrieved_facts: {e}")
            new_retrieved_facts = []
        
        if not new_retrieved_facts:
            logger.debug("No new facts retrieved from input. Skipping memory update LLM call.")

        retrieved_old_memory = []
        new_message_embeddings = {}

        async def process_fact_for_search(new_mem_content):
            embeddings = await asyncio.to_thread(self.embedding_model.embed, new_mem_content, "add")
            new_message_embeddings[new_mem_content] = embeddings
            existing_mems = await asyncio.to_thread(
                self.vector_store.search,
                query=new_mem_content,
                vectors=embeddings,
                limit=5,
                filters=effective_filters,  # 'filters' is query_filters_for_inference
            )
            return (new_mem_content, embeddings, [{"id": mem.id, "text": mem.payload["data"]} for mem in existing_mems])

        search_tasks = [process_fact_for_search(fact) for fact in new_retrieved_facts]
        search_results_list = await asyncio.gather(*search_tasks)
        # Process results and build retrieved_old_memory and embeddings
        for new_mem, embeddings, result_group in search_results_list:
            new_message_embeddings[new_mem] = embeddings
            retrieved_old_memory.extend(result_group)

        retrieved_old_memory = unique_old_memory(retrieved_old_memory)
        logging.info(f"Total existing memories: {len(retrieved_old_memory)}")

<<<<<<< HEAD
        # Create temporary mapping between UUIDs and integers for handling UUID hallucinations
        retrieved_old_memory, temp_uuid_mapping = create_uuid_mapping(retrieved_old_memory)

        if new_retrieved_facts:
            function_calling_prompt = get_update_memory_messages(
                retrieved_old_memory, new_retrieved_facts, self.config.custom_update_memory_prompt
            )
            try:
                response = await asyncio.to_thread(
                    self.llm.generate_response,
                    messages=[{"role": "user", "content": function_calling_prompt}],
                    response_format={"type": "json_object"},
                )
            except Exception as e:
                logging.error(f"Error in new memory actions response: {e}")
                response = ""
            try:
                response = remove_code_blocks(response)
                new_memories_with_actions = json.loads(response)
            except Exception as e:
                logging.error(f"Invalid JSON response: {e}")
                new_memories_with_actions = {}

=======
        function_calling_prompt = get_update_memory_messages(
            retrieved_old_memory, new_retrieved_facts, self.config.custom_update_memory_prompt
        )
        try:
            response = await asyncio.to_thread(
                self.llm.generate_response,
                messages=[{"role": "user", "content": function_calling_prompt}],
                response_format={"type": "json_object"},
            )
        except Exception as e:
            response = ""
            logging.error(f"Error in new memory actions response: {e}")
            response = ""
        try:
            response = remove_code_blocks(response)
            new_memories_with_actions = json.loads(response)
        except Exception as e:
            new_memories_with_actions = {}

        if not new_memories_with_actions:
            logger.info("No new facts retrieved from input (async). Skipping memory update LLM call.")
            return []

            logging.error(f"Invalid JSON response: {e}")
            new_memories_with_actions = {}

>>>>>>> a40268dd
        returned_memories = []
        try:
            memory_tasks = []
            for resp in new_memories_with_actions.get("memory", []):
                logging.info(resp)
                try:
                    action_text = resp.get("text")
                    if not action_text:
                        continue
                    event_type = resp.get("event")

                    if event_type == "ADD":
                        task = asyncio.create_task(
                            self._create_memory(
                                data=action_text,
                                existing_embeddings=new_message_embeddings,
                                metadata=deepcopy(metadata),
                            )
                        )
                        memory_tasks.append((task, resp, "ADD", None))
                    elif event_type == "UPDATE":
                        task = asyncio.create_task(
                            self._update_memory(
                                memory_id=temp_uuid_mapping[resp["id"]],
                                data=action_text,
                                existing_embeddings=new_message_embeddings,
                                metadata=deepcopy(metadata),
                            )
                        )
                        memory_tasks.append((task, resp, "UPDATE", temp_uuid_mapping[resp["id"]]))
                    elif event_type == "DELETE":
                        task = asyncio.create_task(self._delete_memory(memory_id=temp_uuid_mapping[resp.get("id")]))
                        memory_tasks.append((task, resp, "DELETE", temp_uuid_mapping[resp.get("id")]))
                    elif event_type == "NONE":
                        logging.info("NOOP for Memory (async).")
                except Exception as e:
                    logging.error(f"Error processing memory action (async): {resp}, Error: {e}")

            for task, resp, event_type, mem_id in memory_tasks:
                try:
                    result_id = await task
                    if event_type == "ADD":
                        returned_memories.append({"id": result_id, "memory": resp.get("text"), "event": event_type})
                    elif event_type == "UPDATE":
                        returned_memories.append(
                            {
                                "id": mem_id,
                                "memory": resp.get("text"),
                                "event": event_type,
                                "previous_memory": resp.get("old_memory"),
                            }
                        )
                    elif event_type == "DELETE":
                        returned_memories.append({"id": mem_id, "memory": resp.get("text"), "event": event_type})
                except Exception as e:
                    logging.error(f"Error awaiting memory task (async): {e}")
        except Exception as e:
            logging.error(f"Error in memory processing loop (async): {e}")

        keys, encoded_ids = process_telemetry_filters(effective_filters)
        capture_event(
            "mem0.add",
            self,
            {"version": self.api_version, "keys": keys, "encoded_ids": encoded_ids, "sync_type": "async"},
        )
        return returned_memories

    async def _add_to_graph(self, messages, filters):
        added_entities = []
        if self.enable_graph:
            if filters.get("user_id") is None:
                filters["user_id"] = "user"

            data = "\n".join([msg["content"] for msg in messages if "content" in msg and msg["role"] != "system"])
            added_entities = await asyncio.to_thread(self.graph.add, data, filters)

        return added_entities

    async def get(self, memory_id):
        """
        Retrieve a memory by ID asynchronously.

        Args:
            memory_id (str): ID of the memory to retrieve.

        Returns:
            dict: Retrieved memory.
        """
        capture_event("mem0.get", self, {"memory_id": memory_id, "sync_type": "async"})
        memory = await asyncio.to_thread(self.vector_store.get, vector_id=memory_id)
        if not memory:
            return None

        promoted_payload_keys = [
            "user_id",
            "agent_id",
            "run_id",
            "actor_id",
            "role",
        ]

        core_and_promoted_keys = {"data", "hash", "created_at", "updated_at", "id", *promoted_payload_keys}

        result_item = MemoryItem(
            id=memory.id,
            memory=memory.payload["data"],
            hash=memory.payload.get("hash"),
            created_at=memory.payload.get("created_at"),
            updated_at=memory.payload.get("updated_at"),
        ).model_dump()

        for key in promoted_payload_keys:
            if key in memory.payload:
                result_item[key] = memory.payload[key]

        additional_metadata = {k: v for k, v in memory.payload.items() if k not in core_and_promoted_keys}
        if additional_metadata:
            result_item["metadata"] = additional_metadata

        return result_item

    async def get_all(
        self,
        *,
        user_id: Optional[str] = None,
        agent_id: Optional[str] = None,
        run_id: Optional[str] = None,
        filters: Optional[Dict[str, Any]] = None,
        limit: int = 100,
    ):
        """
        List all memories.

         Args:
             user_id (str, optional): user id
             agent_id (str, optional): agent id
             run_id (str, optional): run id
             filters (dict, optional): Additional custom key-value filters to apply to the search.
                 These are merged with the ID-based scoping filters. For example,
                 `filters={"actor_id": "some_user"}`.
             limit (int, optional): The maximum number of memories to return. Defaults to 100.

         Returns:
             dict: A dictionary containing a list of memories under the "results" key,
                   and potentially "relations" if graph store is enabled. For API v1.0,
                   it might return a direct list (see deprecation warning).
                   Example for v1.1+: `{"results": [{"id": "...", "memory": "...", ...}]}`
        """

        _, effective_filters = _build_filters_and_metadata(
            user_id=user_id, agent_id=agent_id, run_id=run_id, input_filters=filters
        )

        if not any(key in effective_filters for key in ("user_id", "agent_id", "run_id")):
            raise ValueError(
                "When 'conversation_id' is not provided (classic mode), "
                "at least one of 'user_id', 'agent_id', or 'run_id' must be specified for get_all."
            )

        keys, encoded_ids = process_telemetry_filters(effective_filters)
        capture_event(
            "mem0.get_all", self, {"limit": limit, "keys": keys, "encoded_ids": encoded_ids, "sync_type": "async"}
        )

        with concurrent.futures.ThreadPoolExecutor() as executor:
            future_memories = executor.submit(self._get_all_from_vector_store, effective_filters, limit)
            future_graph_entities = (
                executor.submit(self.graph.get_all, effective_filters, limit) if self.enable_graph else None
            )

            concurrent.futures.wait(
                [future_memories, future_graph_entities] if future_graph_entities else [future_memories]
            )

            all_memories_result = future_memories.result()
            graph_entities_result = future_graph_entities.result() if future_graph_entities else None

        if self.enable_graph:
            return {"results": all_memories_result, "relations": graph_entities_result}

        if self.api_version == "v1.0":
            warnings.warn(
                "The current get_all API output format is deprecated. "
                "To use the latest format, set `api_version='v1.1'` (which returns a dict with a 'results' key). "
                "The current format (direct list for v1.0) will be removed in mem0ai 1.1.0 and later versions.",
                category=DeprecationWarning,
                stacklevel=2,
            )
            return all_memories_result
        else:
            return {"results": all_memories_result}

    async def _get_all_from_vector_store(self, filters, limit):
        memories_result = await asyncio.to_thread(self.vector_store.list, filters=filters, limit=limit)
        actual_memories = (
            memories_result[0] if isinstance(memories_result, tuple) and len(memories_result) > 0 else memories_result
        )

        promoted_payload_keys = [
            "user_id",
            "agent_id",
            "run_id",
            "actor_id",
            "role",
        ]
        core_and_promoted_keys = {"data", "hash", "created_at", "updated_at", "id", *promoted_payload_keys}

        formatted_memories = []
        for mem in actual_memories:
            memory_item_dict = MemoryItem(
                id=mem.id,
                memory=mem.payload["data"],
                hash=mem.payload.get("hash"),
                created_at=mem.payload.get("created_at"),
                updated_at=mem.payload.get("updated_at"),
            ).model_dump(exclude={"score"})

            for key in promoted_payload_keys:
                if key in mem.payload:
                    memory_item_dict[key] = mem.payload[key]

            additional_metadata = {k: v for k, v in mem.payload.items() if k not in core_and_promoted_keys}
            if additional_metadata:
                memory_item_dict["metadata"] = additional_metadata

            formatted_memories.append(memory_item_dict)

        return formatted_memories

    async def search(
        self,
        query: str,
        *,
        user_id: Optional[str] = None,
        agent_id: Optional[str] = None,
        run_id: Optional[str] = None,
        limit: int = 100,
        filters: Optional[Dict[str, Any]] = None,
        threshold: Optional[float] = None,
    ):
        """
        Searches for memories based on a query
        Args:
            query (str): Query to search for.
            user_id (str, optional): ID of the user to search for. Defaults to None.
            agent_id (str, optional): ID of the agent to search for. Defaults to None.
            run_id (str, optional): ID of the run to search for. Defaults to None.
            limit (int, optional): Limit the number of results. Defaults to 100.
            filters (dict, optional): Filters to apply to the search. Defaults to None.
            threshold (float, optional): Minimum score for a memory to be included in the results. Defaults to None.

        Returns:
            dict: A dictionary containing the search results, typically under a "results" key,
                  and potentially "relations" if graph store is enabled.
                  Example for v1.1+: `{"results": [{"id": "...", "memory": "...", "score": 0.8, ...}]}`
        """

        _, effective_filters = _build_filters_and_metadata(
            user_id=user_id, agent_id=agent_id, run_id=run_id, input_filters=filters
        )

        if not any(key in effective_filters for key in ("user_id", "agent_id", "run_id")):
            raise ValueError("at least one of 'user_id', 'agent_id', or 'run_id' must be specified ")

        keys, encoded_ids = process_telemetry_filters(effective_filters)
        capture_event(
            "mem0.search",
            self,
            {
                "limit": limit,
                "version": self.api_version,
                "keys": keys,
                "encoded_ids": encoded_ids,
                "sync_type": "async",
                "threshold": threshold,
            },
        )

        vector_store_task = asyncio.create_task(self._search_vector_store(query, effective_filters, limit, threshold))

        graph_task = None
        if self.enable_graph:
            if hasattr(self.graph.search, "__await__"):  # Check if graph search is async
                graph_task = asyncio.create_task(self.graph.search(query, effective_filters, limit))
            else:
                graph_task = asyncio.create_task(asyncio.to_thread(self.graph.search, query, effective_filters, limit))

        if graph_task:
            original_memories, graph_entities = await asyncio.gather(vector_store_task, graph_task)
        else:
            original_memories = await vector_store_task
            graph_entities = None

        if self.enable_graph:
            return {"results": original_memories, "relations": graph_entities}

        if self.api_version == "v1.0":
            warnings.warn(
                "The current search API output format is deprecated. "
                "To use the latest format, set `api_version='v1.1'`. "
                "The current format will be removed in mem0ai 1.1.0 and later versions.",
                category=DeprecationWarning,
                stacklevel=2,
            )
            return {"results": original_memories}
        else:
            return {"results": original_memories}

    async def _search_vector_store(self, query, filters, limit, threshold: Optional[float] = None):
        embeddings = await asyncio.to_thread(self.embedding_model.embed, query, "search")
        memories = await asyncio.to_thread(
            self.vector_store.search, query=query, vectors=embeddings, limit=limit, filters=filters
        )

        promoted_payload_keys = [
            "user_id",
            "agent_id",
            "run_id",
            "actor_id",
            "role",
        ]

        core_and_promoted_keys = {"data", "hash", "created_at", "updated_at", "id", *promoted_payload_keys}

        original_memories = []
        for mem in memories:
            memory_item_dict = MemoryItem(
                id=mem.id,
                memory=mem.payload["data"],
                hash=mem.payload.get("hash"),
                created_at=mem.payload.get("created_at"),
                updated_at=mem.payload.get("updated_at"),
                score=mem.score,
            ).model_dump()

            for key in promoted_payload_keys:
                if key in mem.payload:
                    memory_item_dict[key] = mem.payload[key]

            additional_metadata = {k: v for k, v in mem.payload.items() if k not in core_and_promoted_keys}
            if additional_metadata:
                memory_item_dict["metadata"] = additional_metadata

            if threshold is None or mem.score >= threshold:
                original_memories.append(memory_item_dict)

        return original_memories

    async def update(self, memory_id, data):
        """
        Update a memory by ID asynchronously.

        Args:
            memory_id (str): ID of the memory to update.
            data (dict): Data to update the memory with.

        Returns:
            dict: Updated memory.
        """
        capture_event("mem0.update", self, {"memory_id": memory_id, "sync_type": "async"})

        embeddings = await asyncio.to_thread(self.embedding_model.embed, data, "update")
        existing_embeddings = {data: embeddings}

        await self._update_memory(memory_id, data, existing_embeddings)
        return {"message": "Memory updated successfully!"}

    async def delete(self, memory_id):
        """
        Delete a memory by ID asynchronously.

        Args:
            memory_id (str): ID of the memory to delete.
        """
        capture_event("mem0.delete", self, {"memory_id": memory_id, "sync_type": "async"})
        await self._delete_memory(memory_id)
        return {"message": "Memory deleted successfully!"}

    async def delete_all(self, user_id=None, agent_id=None, run_id=None):
        """
        Delete all memories asynchronously.

        Args:
            user_id (str, optional): ID of the user to delete memories for. Defaults to None.
            agent_id (str, optional): ID of the agent to delete memories for. Defaults to None.
            run_id (str, optional): ID of the run to delete memories for. Defaults to None.
        """
        filters = {}
        if user_id:
            filters["user_id"] = user_id
        if agent_id:
            filters["agent_id"] = agent_id
        if run_id:
            filters["run_id"] = run_id

        if not filters:
            raise ValueError(
                "At least one filter is required to delete all memories. If you want to delete all memories, use the `reset()` method."
            )

        keys, encoded_ids = process_telemetry_filters(filters)
        capture_event("mem0.delete_all", self, {"keys": keys, "encoded_ids": encoded_ids, "sync_type": "async"})
        memories = await asyncio.to_thread(self.vector_store.list, filters=filters)

        delete_tasks = []
        for memory in memories[0]:
            delete_tasks.append(self._delete_memory(memory.id))

        await asyncio.gather(*delete_tasks)

        logger.info(f"Deleted {len(memories[0])} memories")

        if self.enable_graph:
            await asyncio.to_thread(self.graph.delete_all, filters)

        return {"message": "Memories deleted successfully!"}

    async def history(self, memory_id):
        """
        Get the history of changes for a memory by ID asynchronously.

        Args:
            memory_id (str): ID of the memory to get history for.

        Returns:
            list: List of changes for the memory.
        """
        capture_event("mem0.history", self, {"memory_id": memory_id, "sync_type": "async"})
        return await asyncio.to_thread(self.db.get_history, memory_id)

    async def _create_memory(self, data, existing_embeddings, metadata: Optional[Dict[str, Any]] = None):
        logging.debug(f"Creating memory with {data=}")
        if data in existing_embeddings:
            embeddings = existing_embeddings[data]
        else:
            embeddings = await asyncio.to_thread(self.embedding_model.embed, data, memory_action="add")

        memory_id = str(uuid.uuid4())
        if metadata is None:
            metadata = {}
        else:
            metadata = deepcopy(metadata)
        metadata["data"] = data
        metadata["hash"] = hashlib.md5(data.encode()).hexdigest()
        metadata["created_at"] = datetime.now(pytz.timezone("US/Pacific")).isoformat()

        await asyncio.to_thread(
            self.vector_store.insert,
            vectors=[embeddings],
            ids=[memory_id],
            payloads=[metadata],
        )

        await asyncio.to_thread(
            self.db.add_history,
            memory_id,
            None,
            data,
            "ADD",
            created_at=metadata.get("created_at"),
            actor_id=metadata.get("actor_id"),
            role=metadata.get("role"),
        )

        capture_event("mem0._create_memory", self, {"memory_id": memory_id, "sync_type": "async"})
        return memory_id

    async def _create_procedural_memory(
        self, messages, metadata: Optional[Dict[str, Any]] = None, llm=None, prompt=None
    ):
        """
        Create a procedural memory asynchronously

        Args:
            messages (list): List of messages to create a procedural memory from.
            metadata (dict): Metadata to create a procedural memory from.
            llm (llm, optional): LLM to use for the procedural memory creation. Defaults to None.
            prompt (str, optional): Prompt to use for the procedural memory creation. Defaults to None.
        """
        try:
            from langchain_core.messages.utils import (
                convert_to_messages,  # type: ignore
            )
        except Exception:
            logger.error(
                "Import error while loading langchain-core. Please install 'langchain-core' to use procedural memory."
            )
            raise

        logger.info("Creating procedural memory")

        parsed_messages = [
            {"role": "system", "content": prompt or PROCEDURAL_MEMORY_SYSTEM_PROMPT},
            *messages,
            {"role": "user", "content": "Create procedural memory of the above conversation."},
        ]

        try:
            if llm is not None:
                parsed_messages = convert_to_messages(parsed_messages)
                response = await asyncio.to_thread(llm.invoke, input=parsed_messages)
                procedural_memory = response.content
            else:
                procedural_memory = await asyncio.to_thread(self.llm.generate_response, messages=parsed_messages)
        except Exception as e:
            logger.error(f"Error generating procedural memory summary: {e}")
            raise

        if metadata is None:
            raise ValueError("Metadata cannot be done for procedural memory.")
        metadata = deepcopy(metadata)

        metadata["memory_type"] = MemoryType.PROCEDURAL.value
        embeddings = await asyncio.to_thread(self.embedding_model.embed, procedural_memory, memory_action="add")
        memory_id = await self._create_memory(procedural_memory, {procedural_memory: embeddings}, metadata=metadata)
        capture_event("mem0._create_procedural_memory", self, {"memory_id": memory_id, "sync_type": "async"})

        result = {"results": [{"id": memory_id, "memory": procedural_memory, "event": "ADD"}]}

        return result

    async def _update_memory(self, memory_id, data, existing_embeddings, metadata: Optional[Dict[str, Any]] = None):
        logger.info(f"Updating memory with {data=}")

        try:
            existing_memory = await asyncio.to_thread(self.vector_store.get, vector_id=memory_id)
        except Exception:
            logger.error(f"Error getting memory with ID {memory_id} during update.")
            raise ValueError(f"Error getting memory with ID {memory_id}. Please provide a valid 'memory_id'")

        prev_value = existing_memory.payload.get("data")

        new_metadata = deepcopy(metadata) if metadata is not None else {}

        new_metadata["data"] = data
        new_metadata["hash"] = hashlib.md5(data.encode()).hexdigest()
        new_metadata["created_at"] = existing_memory.payload.get("created_at")
        new_metadata["updated_at"] = datetime.now(pytz.timezone("US/Pacific")).isoformat()

        if "user_id" in existing_memory.payload:
            new_metadata["user_id"] = existing_memory.payload["user_id"]
        if "agent_id" in existing_memory.payload:
            new_metadata["agent_id"] = existing_memory.payload["agent_id"]
        if "run_id" in existing_memory.payload:
            new_metadata["run_id"] = existing_memory.payload["run_id"]

        if "actor_id" in existing_memory.payload:
            new_metadata["actor_id"] = existing_memory.payload["actor_id"]
        if "role" in existing_memory.payload:
            new_metadata["role"] = existing_memory.payload["role"]

        if data in existing_embeddings:
            embeddings = existing_embeddings[data]
        else:
            embeddings = await asyncio.to_thread(self.embedding_model.embed, data, "update")

        await asyncio.to_thread(
            self.vector_store.update,
            vector_id=memory_id,
            vector=embeddings,
            payload=new_metadata,
        )
        logger.info(f"Updating memory with ID {memory_id=} with {data=}")

        await asyncio.to_thread(
            self.db.add_history,
            memory_id,
            prev_value,
            data,
            "UPDATE",
            created_at=new_metadata["created_at"],
            updated_at=new_metadata["updated_at"],
            actor_id=new_metadata.get("actor_id"),
            role=new_metadata.get("role"),
        )
        capture_event("mem0._update_memory", self, {"memory_id": memory_id, "sync_type": "async"})
        return memory_id

    async def _delete_memory(self, memory_id):
        logging.info(f"Deleting memory with {memory_id=}")
        existing_memory = await asyncio.to_thread(self.vector_store.get, vector_id=memory_id)
        prev_value = existing_memory.payload["data"]

        await asyncio.to_thread(self.vector_store.delete, vector_id=memory_id)
        await asyncio.to_thread(
            self.db.add_history,
            memory_id,
            prev_value,
            None,
            "DELETE",
            actor_id=existing_memory.payload.get("actor_id"),
            role=existing_memory.payload.get("role"),
            is_deleted=1,
        )

        capture_event("mem0._delete_memory", self, {"memory_id": memory_id, "sync_type": "async"})
        return memory_id

    async def reset(self):
        """
        Reset the memory store asynchronously by:
            Deletes the vector store collection
            Resets the database
            Recreates the vector store with a new client
        """
        logger.warning("Resetting all memories")
        await asyncio.to_thread(self.vector_store.delete_col)

        gc.collect()

        if hasattr(self.vector_store, "client") and hasattr(self.vector_store.client, "close"):
            await asyncio.to_thread(self.vector_store.client.close)

        if hasattr(self.db, "connection") and self.db.connection:
            await asyncio.to_thread(lambda: self.db.connection.execute("DROP TABLE IF EXISTS history"))
            await asyncio.to_thread(self.db.connection.close)

        self.db = SQLiteManager(self.config.history_db_path)

        self.vector_store = VectorStoreFactory.create(
            self.config.vector_store.provider, self.config.vector_store.config
        )
        capture_event("mem0.reset", self, {"sync_type": "async"})

    async def chat(self, query):
        raise NotImplementedError("Chat function not implemented yet.")<|MERGE_RESOLUTION|>--- conflicted
+++ resolved
@@ -29,12 +29,9 @@
     get_fact_retrieval_messages,
     parse_messages,
     parse_vision_messages,
+    process_telemetry_filters,
     remove_code_blocks,
-<<<<<<< HEAD
     unique_old_memory,
-=======
-    process_telemetry_filters,
->>>>>>> a40268dd
 )
 from mem0.utils.factory import EmbedderFactory, LlmFactory, VectorStoreFactory
 
@@ -1197,7 +1194,6 @@
         retrieved_old_memory = unique_old_memory(retrieved_old_memory)
         logging.info(f"Total existing memories: {len(retrieved_old_memory)}")
 
-<<<<<<< HEAD
         # Create temporary mapping between UUIDs and integers for handling UUID hallucinations
         retrieved_old_memory, temp_uuid_mapping = create_uuid_mapping(retrieved_old_memory)
 
@@ -1221,34 +1217,6 @@
                 logging.error(f"Invalid JSON response: {e}")
                 new_memories_with_actions = {}
 
-=======
-        function_calling_prompt = get_update_memory_messages(
-            retrieved_old_memory, new_retrieved_facts, self.config.custom_update_memory_prompt
-        )
-        try:
-            response = await asyncio.to_thread(
-                self.llm.generate_response,
-                messages=[{"role": "user", "content": function_calling_prompt}],
-                response_format={"type": "json_object"},
-            )
-        except Exception as e:
-            response = ""
-            logging.error(f"Error in new memory actions response: {e}")
-            response = ""
-        try:
-            response = remove_code_blocks(response)
-            new_memories_with_actions = json.loads(response)
-        except Exception as e:
-            new_memories_with_actions = {}
-
-        if not new_memories_with_actions:
-            logger.info("No new facts retrieved from input (async). Skipping memory update LLM call.")
-            return []
-
-            logging.error(f"Invalid JSON response: {e}")
-            new_memories_with_actions = {}
-
->>>>>>> a40268dd
         returned_memories = []
         try:
             memory_tasks = []
