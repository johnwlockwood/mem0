import asyncio
import concurrent
import gc
import hashlib
import json
import logging
import os
import uuid
import warnings
from copy import deepcopy
from datetime import datetime
from typing import Any, Dict, Optional

import pytz
from pydantic import ValidationError

from mem0.configs.base import MemoryConfig, MemoryItem
from mem0.configs.enums import MemoryType
from mem0.configs.prompts import (
    PROCEDURAL_MEMORY_SYSTEM_PROMPT,
    get_update_memory_messages,
)
from mem0.memory.base import MemoryBase
from mem0.memory.setup import mem0_dir, setup_config
from mem0.memory.storage import SQLiteManager
from mem0.memory.telemetry import capture_event
from mem0.memory.utils import (
    create_uuid_mapping,
    get_fact_retrieval_messages,
    parse_messages,
    parse_vision_messages,
    remove_code_blocks,
    unique_old_memory,
)
from mem0.utils.factory import EmbedderFactory, LlmFactory, VectorStoreFactory


def _build_filters_and_metadata(
    *,  # Enforce keyword-only arguments
    user_id: Optional[str] = None,
    agent_id: Optional[str] = None,
    run_id: Optional[str] = None,
    actor_id: Optional[str] = None,  # For query-time filtering
    input_metadata: Optional[Dict[str, Any]] = None,
    input_filters: Optional[Dict[str, Any]] = None,
) -> tuple[Dict[str, Any], Dict[str, Any]]:
    """
    Constructs metadata for storage and filters for querying based on session and actor identifiers.

    This helper ties every memory/query to exactly one session id (`user_id`, `agent_id`, or `run_id`) and optionally narrows queries to a specific `actor_id`.  It returns two dicts:


    1. `base_metadata_template`: Used as a template for metadata when storing new memories.
       It includes the primary session identifier(s) and any `input_metadata`.
    2. `effective_query_filters`: Used for querying existing memories. It includes the
       primary session identifier(s), any `input_filters`, and a resolved actor
       identifier for targeted filtering if specified by any actor-related inputs.

    Actor filtering precedence: explicit `actor_id` arg → `filters["actor_id"]`
    This resolved actor ID is used for querying but is not added to `base_metadata_template`,
    as the actor for storage is typically derived from message content at a later stage.

    Args:
        user_id (Optional[str]): User identifier, primarily for Classic Mode session scoping.
        agent_id (Optional[str]): Agent identifier, for Classic Mode session scoping or
            as auxiliary information in Group Mode.
        run_id (Optional[str]): Run identifier, for Classic Mode session scoping or
            as auxiliary information in Group Mode.
        actor_id (Optional[str]): Explicit actor identifier, used as a potential source for
            actor-specific filtering. See actor resolution precedence in the main description.
        input_metadata (Optional[Dict[str, Any]]): Base dictionary to be augmented with
            session identifiers for the storage metadata template. Defaults to an empty dict.
        input_filters (Optional[Dict[str, Any]]): Base dictionary to be augmented with
            session and actor identifiers for query filters. Defaults to an empty dict.

    Returns:
        tuple[Dict[str, Any], Dict[str, Any]]: A tuple containing:
            - base_metadata_template (Dict[str, Any]): Metadata template for storing memories,
              scoped to the determined session.
            - effective_query_filters (Dict[str, Any]): Filters for querying memories,
              scoped to the determined session and potentially a resolved actor.
    """

    base_metadata_template = deepcopy(input_metadata) if input_metadata else {}
    effective_query_filters = deepcopy(input_filters) if input_filters else {}

    # ---------- resolve session id (mandatory) ----------
    session_key, session_val = None, None
    if user_id:
        session_key, session_val = "user_id", user_id
    elif agent_id:
        session_key, session_val = "agent_id", agent_id
    elif run_id:
        session_key, session_val = "run_id", run_id

    if session_key is None:
        raise ValueError("One of 'user_id', 'agent_id', or 'run_id' must be provided.")

    base_metadata_template[session_key] = session_val
    effective_query_filters[session_key] = session_val

    # ---------- optional actor filter ----------
    resolved_actor_id = actor_id or effective_query_filters.get("actor_id")
    if resolved_actor_id:
        effective_query_filters["actor_id"] = resolved_actor_id

    return base_metadata_template, effective_query_filters


setup_config()
logger = logging.getLogger(__name__)


class Memory(MemoryBase):
    def __init__(self, config: MemoryConfig = MemoryConfig()):
        self.config = config

        self.custom_fact_extraction_prompt = self.config.custom_fact_extraction_prompt
        self.custom_update_memory_prompt = self.config.custom_update_memory_prompt
        self.embedding_model = EmbedderFactory.create(
            self.config.embedder.provider,
            self.config.embedder.config,
            self.config.vector_store.config,
        )
        self.vector_store = VectorStoreFactory.create(
            self.config.vector_store.provider, self.config.vector_store.config
        )
        self.llm = LlmFactory.create(self.config.llm.provider, self.config.llm.config)
        self.db = SQLiteManager(self.config.history_db_path)
        self.collection_name = self.config.vector_store.config.collection_name
        self.api_version = self.config.version

        self.enable_graph = False

        if self.config.graph_store.config:
            if self.config.graph_store.provider == "memgraph":
                from mem0.memory.memgraph_memory import MemoryGraph
            else:
                from mem0.memory.graph_memory import MemoryGraph

            self.graph = MemoryGraph(self.config)
            self.enable_graph = True
        else:
            self.graph = None
        self.config.vector_store.config.collection_name = "mem0migrations"
        if self.config.vector_store.provider in ["faiss", "qdrant"]:
            provider_path = f"migrations_{self.config.vector_store.provider}"
            self.config.vector_store.config.path = os.path.join(mem0_dir, provider_path)
            os.makedirs(self.config.vector_store.config.path, exist_ok=True)
        self._telemetry_vector_store = VectorStoreFactory.create(
            self.config.vector_store.provider, self.config.vector_store.config
        )
        capture_event("mem0.init", self, {"sync_type": "sync"})

    @classmethod
    def from_config(cls, config_dict: Dict[str, Any]):
        try:
            config = cls._process_config(config_dict)
            config = MemoryConfig(**config_dict)
        except ValidationError as e:
            logger.error(f"Configuration validation error: {e}")
            raise
        return cls(config)

    @staticmethod
    def _process_config(config_dict: Dict[str, Any]) -> Dict[str, Any]:
        if "graph_store" in config_dict:
            if "vector_store" not in config_dict and "embedder" in config_dict:
                config_dict["vector_store"] = {}
                config_dict["vector_store"]["config"] = {}
                config_dict["vector_store"]["config"]["embedding_model_dims"] = config_dict["embedder"]["config"][
                    "embedding_dims"
                ]
        try:
            return config_dict
        except ValidationError as e:
            logger.error(f"Configuration validation error: {e}")
            raise

    def add(
        self,
        messages,
        *,
        user_id: Optional[str] = None,
        agent_id: Optional[str] = None,
        run_id: Optional[str] = None,
        metadata: Optional[Dict[str, Any]] = None,
        infer: bool = True,
        memory_type: Optional[str] = None,
        prompt: Optional[str] = None,
    ):
        """
        Create a new memory.

        Adds new memories scoped to a single session id (e.g. `user_id`, `agent_id`, or `run_id`). One of those ids is required.

        Args:
            messages (str or List[Dict[str, str]]): The message content or list of messages
                (e.g., `[{"role": "user", "content": "Hello"}, {"role": "assistant", "content": "Hi"}]`)
                to be processed and stored.
            user_id (str, optional): ID of the user creating the memory. Defaults to None.
            agent_id (str, optional): ID of the agent creating the memory. Defaults to None.
            run_id (str, optional): ID of the run creating the memory. Defaults to None.
            metadata (dict, optional): Metadata to store with the memory. Defaults to None.
            infer (bool, optional): If True (default), an LLM is used to extract key facts from
                'messages' and decide whether to add, update, or delete related memories.
                If False, 'messages' are added as raw memories directly.
            memory_type (str, optional): Specifies the type of memory. Currently, only
                `MemoryType.PROCEDURAL.value` ("procedural_memory") is explicitly handled for
                creating procedural memories (typically requires 'agent_id'). Otherwise, memories
                are treated as general conversational/factual memories.memory_type (str, optional): Type of memory to create. Defaults to None. By default, it creates the short term memories and long term (semantic and episodic) memories. Pass "procedural_memory" to create procedural memories.
            prompt (str, optional): Prompt to use for the memory creation. Defaults to None.


        Returns:
            dict: A dictionary containing the result of the memory addition operation, typically
                  including a list of memory items affected (added, updated) under a "results" key,
                  and potentially "relations" if graph store is enabled.
                  Example for v1.1+: `{"results": [{"id": "...", "memory": "...", "event": "ADD"}]}`
        """

        processed_metadata, effective_filters = _build_filters_and_metadata(
            user_id=user_id,
            agent_id=agent_id,
            run_id=run_id,
            input_metadata=metadata,
        )

        if memory_type is not None and memory_type != MemoryType.PROCEDURAL.value:
            raise ValueError(
                f"Invalid 'memory_type'. Please pass {MemoryType.PROCEDURAL.value} to create procedural memories."
            )

        if isinstance(messages, str):
            messages = [{"role": "user", "content": messages}]

        elif isinstance(messages, dict):
            messages = [messages]

        elif not isinstance(messages, list):
            raise ValueError("messages must be str, dict, or list[dict]")

        if agent_id is not None and memory_type == MemoryType.PROCEDURAL.value:
            results = self._create_procedural_memory(messages, metadata=processed_metadata, prompt=prompt)
            return results

        if self.config.llm.config.get("enable_vision"):
            messages = parse_vision_messages(messages, self.llm, self.config.llm.config.get("vision_details"))
        else:
            messages = parse_vision_messages(messages)

        with concurrent.futures.ThreadPoolExecutor() as executor:
            future1 = executor.submit(self._add_to_vector_store, messages, processed_metadata, effective_filters, infer)
            future2 = executor.submit(self._add_to_graph, messages, effective_filters)

            concurrent.futures.wait([future1, future2])

            vector_store_result = future1.result()
            graph_result = future2.result()

        if self.api_version == "v1.0":
            warnings.warn(
                "The current add API output format is deprecated. "
                "To use the latest format, set `api_version='v1.1'`. "
                "The current format will be removed in mem0ai 1.1.0 and later versions.",
                category=DeprecationWarning,
                stacklevel=2,
            )
            return vector_store_result

        if self.enable_graph:
            return {
                "results": vector_store_result,
                "relations": graph_result,
            }

        return {"results": vector_store_result}

    def _generate_fact_retrieval_response(self, system_prompt: str, user_prompt: str) -> str:
        """Generate LLM response for fact retrieval.
        Args:
            system_prompt: System prompt for the LLM
            user_prompt: User prompt for the LLM
        Returns:
            str: Raw LLM response
        """
        return self.llm.generate_response(
            messages=[
                {"role": "system", "content": system_prompt},
                {"role": "user", "content": user_prompt},
            ],
            response_format={"type": "json_object"},
        )

    def _do_fact_retrieval(self, messages, filters):
        """Extract facts from messages using LLM"""
        parsed_messages = parse_messages(messages)

        if self.config.custom_fact_extraction_prompt:
            system_prompt = self.config.custom_fact_extraction_prompt
            user_prompt = f"Input:\n{parsed_messages}"
        else:
            system_prompt, user_prompt = get_fact_retrieval_messages(parsed_messages)

        response = self._generate_fact_retrieval_response(system_prompt, user_prompt)

        try:
            response = remove_code_blocks(response)
            new_retrieved_facts = json.loads(response)["facts"]
        except Exception as e:
            logging.error(f"Error in new_retrieved_facts: {e}")
            new_retrieved_facts = []
        
        if not new_retrieved_facts:
            logger.debug("No new facts retrieved from input. Skipping memory update LLM call.")

        retrieved_old_memory = []
        new_message_embeddings = {}
        for new_mem in new_retrieved_facts:
            messages_embeddings = self.embedding_model.embed(new_mem, "add")
            new_message_embeddings[new_mem] = messages_embeddings
            existing_memories = self.vector_store.search(
                query=new_mem,
                vectors=messages_embeddings,
                limit=5,
                filters=filters,
            )
            for mem in existing_memories:
                retrieved_old_memory.append({"id": mem.id, "text": mem.payload["data"]})
        retrieved_old_memory = unique_old_memory(retrieved_old_memory)
        logging.info(f"Total existing memories: {len(retrieved_old_memory)}")

        # Create temporary mapping between UUIDs and integers for handling UUID hallucinations
        retrieved_old_memory, temp_uuid_mapping = create_uuid_mapping(retrieved_old_memory)

<<<<<<< HEAD
        return new_retrieved_facts, retrieved_old_memory, temp_uuid_mapping, new_message_embeddings

    def _generate_memory_actions_response(self, function_calling_prompt: str) -> str:
        """Generate LLM response for memory actions.
        Args:
            function_calling_prompt: Prompt for memory actions
        Returns:
            str: Raw LLM response
        """
        try:
            return self.llm.generate_response(
                messages=[{"role": "user", "content": function_calling_prompt}],
                response_format={"type": "json_object"},
            )
        except Exception as e:
            logging.error(f"Error in new memory actions response: {e}")
            return ""

    def _get_memory_actions(self, retrieved_old_memory, new_retrieved_facts, new_message_embeddings, metadata):
        """Get memory actions (ADD/UPDATE/DELETE) from LLM"""
        function_calling_prompt = get_update_memory_messages(
            retrieved_old_memory, new_retrieved_facts, self.config.custom_update_memory_prompt
        )

        response = self._generate_memory_actions_response(function_calling_prompt)
=======
        if new_retrieved_facts:
            function_calling_prompt = get_update_memory_messages(
                retrieved_old_memory, new_retrieved_facts, self.config.custom_update_memory_prompt
            )
>>>>>>> 231c93ea

            try:
                response: str = self.llm.generate_response(
                    messages=[{"role": "user", "content": function_calling_prompt}],
                    response_format={"type": "json_object"},
                )
            except Exception as e:
                logging.error(f"Error in new memory actions response: {e}")
                response = ""

            try:
                response = remove_code_blocks(response)
                new_memories_with_actions = json.loads(response)
            except Exception as e:
                logging.error(f"Invalid JSON response: {e}")
                new_memories_with_actions = {}
        else:
            new_memories_with_actions = {}

        return new_memories_with_actions

    def _process_memory_actions(self, new_memories_with_actions, temp_uuid_mapping, new_message_embeddings, metadata):
        """Process memory actions (ADD/UPDATE/DELETE)"""
        returned_memories = []
        try:
            for resp in new_memories_with_actions.get("memory", []):
                logging.info(resp)
                try:
                    action_text = resp.get("text")
                    if not action_text:
                        logging.info("Skipping memory entry because of empty `text` field.")
                        continue

                    event_type = resp.get("event")
                    if event_type == "ADD":
                        memory_id = self._create_memory(
                            data=action_text,
                            existing_embeddings=new_message_embeddings,
                            metadata=deepcopy(metadata),
                        )
                        returned_memories.append({"id": memory_id, "memory": action_text, "event": event_type})
                    elif event_type == "UPDATE":
                        self._update_memory(
                            memory_id=temp_uuid_mapping[resp.get("id")],
                            data=action_text,
                            existing_embeddings=new_message_embeddings,
                            metadata=deepcopy(metadata),
                        )
                        returned_memories.append(
                            {
                                "id": temp_uuid_mapping[resp.get("id")],
                                "memory": action_text,
                                "event": event_type,
                                "previous_memory": resp.get("old_memory"),
                            }
                        )
                    elif event_type == "DELETE":
                        self._delete_memory(memory_id=temp_uuid_mapping[resp.get("id")])
                        returned_memories.append(
                            {
                                "id": temp_uuid_mapping[resp.get("id")],
                                "memory": action_text,
                                "event": event_type,
                            }
                        )
                    elif event_type == "NONE":
                        logging.info("NOOP for Memory.")
                except Exception as e:
                    logging.error(f"Error processing memory action: {resp}, Error: {e}")
        except Exception as e:
            logging.error(f"Error iterating new_memories_with_actions: {e}")

        return returned_memories

    def _add_to_vector_store(self, messages, metadata, filters, infer):
        if not infer:
            from mem0.memory.utils import process_message_for_memory
            returned_memories = []
            for message_dict in messages:
                processed = process_message_for_memory(message_dict, metadata)
                if processed is None:
                    continue
                    
                msg_content, per_msg_meta = processed
                msg_embeddings = self.embedding_model.embed(msg_content, "add")
                mem_id = self._create_memory(msg_content, msg_embeddings, per_msg_meta)

                returned_memories.append(
                    {
                        "id": mem_id,
                        "memory": msg_content,
                        "event": "ADD",
                        "actor_id": per_msg_meta.get("actor_id"),
                        "role": message_dict["role"],
                    }
                )
            return returned_memories

        new_retrieved_facts, retrieved_old_memory, temp_uuid_mapping, new_message_embeddings = self._do_fact_retrieval(
            messages, filters
        )
        if new_retrieved_facts:
            new_memories_with_actions = self._get_memory_actions(
                retrieved_old_memory, new_retrieved_facts, new_message_embeddings, metadata
            )

            returned_memories = self._process_memory_actions(
                new_memories_with_actions, temp_uuid_mapping, new_message_embeddings, metadata
            )
        else:
            returned_memories = []

        capture_event(
            "mem0.add",
            self,
            {"version": self.api_version, "keys": list(filters.keys()), "sync_type": "sync"},
        )
        return returned_memories

    def _add_to_graph(self, messages, filters):
        added_entities = []
        if self.enable_graph:
            if filters.get("user_id") is None:
                filters["user_id"] = "user"

            data = "\n".join([msg["content"] for msg in messages if "content" in msg and msg["role"] != "system"])
            added_entities = self.graph.add(data, filters)

        return added_entities

    def get(self, memory_id):
        """
        Retrieve a memory by ID.

        Args:
            memory_id (str): ID of the memory to retrieve.

        Returns:
            dict: Retrieved memory.
        """
        capture_event("mem0.get", self, {"memory_id": memory_id, "sync_type": "sync"})
        memory = self.vector_store.get(vector_id=memory_id)
        if not memory:
            return None

        promoted_payload_keys = [
            "user_id",
            "agent_id",
            "run_id",
            "actor_id",
            "role",
        ]

        core_and_promoted_keys = {"data", "hash", "created_at", "updated_at", "id", *promoted_payload_keys}

        result_item = MemoryItem(
            id=memory.id,
            memory=memory.payload["data"],
            hash=memory.payload.get("hash"),
            created_at=memory.payload.get("created_at"),
            updated_at=memory.payload.get("updated_at"),
        ).model_dump()

        for key in promoted_payload_keys:
            if key in memory.payload:
                result_item[key] = memory.payload[key]

        additional_metadata = {k: v for k, v in memory.payload.items() if k not in core_and_promoted_keys}
        if additional_metadata:
            result_item["metadata"] = additional_metadata

        return result_item

    def get_all(
        self,
        *,
        user_id: Optional[str] = None,
        agent_id: Optional[str] = None,
        run_id: Optional[str] = None,
        filters: Optional[Dict[str, Any]] = None,
        limit: int = 100,
    ):
        """
        List all memories.

        Args:
            user_id (str, optional): user id
            agent_id (str, optional): agent id
            run_id (str, optional): run id
            filters (dict, optional): Additional custom key-value filters to apply to the search.
                These are merged with the ID-based scoping filters. For example,
                `filters={"actor_id": "some_user"}`.
            limit (int, optional): The maximum number of memories to return. Defaults to 100.

        Returns:
            dict: A dictionary containing a list of memories under the "results" key,
                  and potentially "relations" if graph store is enabled. For API v1.0,
                  it might return a direct list (see deprecation warning).
                  Example for v1.1+: `{"results": [{"id": "...", "memory": "...", ...}]}`
        """

        _, effective_filters = _build_filters_and_metadata(
            user_id=user_id, agent_id=agent_id, run_id=run_id, input_filters=filters
        )

        if not any(key in effective_filters for key in ("user_id", "agent_id", "run_id")):
            raise ValueError("At least one of 'user_id', 'agent_id', or 'run_id' must be specified.")

        capture_event(
            "mem0.get_all", self, {"limit": limit, "keys": list(effective_filters.keys()), "sync_type": "sync"}
        )

        with concurrent.futures.ThreadPoolExecutor() as executor:
            future_memories = executor.submit(self._get_all_from_vector_store, effective_filters, limit)
            future_graph_entities = (
                executor.submit(self.graph.get_all, effective_filters, limit) if self.enable_graph else None
            )

            concurrent.futures.wait(
                [future_memories, future_graph_entities] if future_graph_entities else [future_memories]
            )

            all_memories_result = future_memories.result()
            graph_entities_result = future_graph_entities.result() if future_graph_entities else None

        if self.enable_graph:
            return {"results": all_memories_result, "relations": graph_entities_result}

        if self.api_version == "v1.0":
            warnings.warn(
                "The current get_all API output format is deprecated. "
                "To use the latest format, set `api_version='v1.1'` (which returns a dict with a 'results' key). "
                "The current format (direct list for v1.0) will be removed in mem0ai 1.1.0 and later versions.",
                category=DeprecationWarning,
                stacklevel=2,
            )
            return all_memories_result
        else:
            return {"results": all_memories_result}

    def _get_all_from_vector_store(self, filters, limit):
        memories_result = self.vector_store.list(filters=filters, limit=limit)
        actual_memories = (
            memories_result[0] if isinstance(memories_result, tuple) and len(memories_result) > 0 else memories_result
        )

        promoted_payload_keys = [
            "user_id",
            "agent_id",
            "run_id",
            "actor_id",
            "role",
        ]
        core_and_promoted_keys = {"data", "hash", "created_at", "updated_at", "id", *promoted_payload_keys}

        formatted_memories = []
        for mem in actual_memories:
            memory_item_dict = MemoryItem(
                id=mem.id,
                memory=mem.payload["data"],
                hash=mem.payload.get("hash"),
                created_at=mem.payload.get("created_at"),
                updated_at=mem.payload.get("updated_at"),
            ).model_dump(exclude={"score"})

            for key in promoted_payload_keys:
                if key in mem.payload:
                    memory_item_dict[key] = mem.payload[key]

            additional_metadata = {k: v for k, v in mem.payload.items() if k not in core_and_promoted_keys}
            if additional_metadata:
                memory_item_dict["metadata"] = additional_metadata

            formatted_memories.append(memory_item_dict)

        return formatted_memories

    def search(
        self,
        query: str,
        *,
        user_id: Optional[str] = None,
        agent_id: Optional[str] = None,
        run_id: Optional[str] = None,
        limit: int = 100,
        filters: Optional[Dict[str, Any]] = None,
    ):
        """
        Searches for memories based on a query
        Args:
            query (str): Query to search for.
            user_id (str, optional): ID of the user to search for. Defaults to None.
            agent_id (str, optional): ID of the agent to search for. Defaults to None.
            run_id (str, optional): ID of the run to search for. Defaults to None.
            limit (int, optional): Limit the number of results. Defaults to 100.
            filters (dict, optional): Filters to apply to the search. Defaults to None..

        Returns:
            dict: A dictionary containing the search results, typically under a "results" key,
                  and potentially "relations" if graph store is enabled.
                  Example for v1.1+: `{"results": [{"id": "...", "memory": "...", "score": 0.8, ...}]}`
        """
        _, effective_filters = _build_filters_and_metadata(
            user_id=user_id, agent_id=agent_id, run_id=run_id, input_filters=filters
        )

        if not any(key in effective_filters for key in ("user_id", "agent_id", "run_id")):
            raise ValueError("At least one of 'user_id', 'agent_id', or 'run_id' must be specified.")

        capture_event(
            "mem0.search",
            self,
            {"limit": limit, "version": self.api_version, "keys": list(effective_filters.keys()), "sync_type": "sync"},
        )

        with concurrent.futures.ThreadPoolExecutor() as executor:
            future_memories = executor.submit(self._search_vector_store, query, effective_filters, limit)
            future_graph_entities = (
                executor.submit(self.graph.search, query, effective_filters, limit) if self.enable_graph else None
            )

            concurrent.futures.wait(
                [future_memories, future_graph_entities] if future_graph_entities else [future_memories]
            )

            original_memories = future_memories.result()
            graph_entities = future_graph_entities.result() if future_graph_entities else None

        if self.enable_graph:
            return {"results": original_memories, "relations": graph_entities}

        if self.api_version == "v1.0":
            warnings.warn(
                "The current search API output format is deprecated. "
                "To use the latest format, set `api_version='v1.1'`. "
                "The current format will be removed in mem0ai 1.1.0 and later versions.",
                category=DeprecationWarning,
                stacklevel=2,
            )
            return {"results": original_memories}
        else:
            return {"results": original_memories}

    def _search_vector_store(self, query, filters, limit):
        embeddings = self.embedding_model.embed(query, "search")
        memories = self.vector_store.search(query=query, vectors=embeddings, limit=limit, filters=filters)

        promoted_payload_keys = [
            "user_id",
            "agent_id",
            "run_id",
            "actor_id",
            "role",
        ]

        core_and_promoted_keys = {"data", "hash", "created_at", "updated_at", "id", *promoted_payload_keys}

        original_memories = []
        for mem in memories:
            memory_item_dict = MemoryItem(
                id=mem.id,
                memory=mem.payload["data"],
                hash=mem.payload.get("hash"),
                created_at=mem.payload.get("created_at"),
                updated_at=mem.payload.get("updated_at"),
                score=mem.score,
            ).model_dump()

            for key in promoted_payload_keys:
                if key in mem.payload:
                    memory_item_dict[key] = mem.payload[key]

            additional_metadata = {k: v for k, v in mem.payload.items() if k not in core_and_promoted_keys}
            if additional_metadata:
                memory_item_dict["metadata"] = additional_metadata

            original_memories.append(memory_item_dict)

        return original_memories

    def update(self, memory_id, data):
        """
        Update a memory by ID.

        Args:
            memory_id (str): ID of the memory to update.
            data (dict): Data to update the memory with.

        Returns:
            dict: Updated memory.
        """
        capture_event("mem0.update", self, {"memory_id": memory_id, "sync_type": "sync"})

        existing_embeddings = {data: self.embedding_model.embed(data, "update")}

        self._update_memory(memory_id, data, existing_embeddings)
        return {"message": "Memory updated successfully!"}

    def delete(self, memory_id):
        """
        Delete a memory by ID.

        Args:
            memory_id (str): ID of the memory to delete.
        """
        capture_event("mem0.delete", self, {"memory_id": memory_id, "sync_type": "sync"})
        self._delete_memory(memory_id)
        return {"message": "Memory deleted successfully!"}

    def delete_all(self, user_id: Optional[str] = None, agent_id: Optional[str] = None, run_id: Optional[str] = None):
        """
        Delete all memories.

        Args:
            user_id (str, optional): ID of the user to delete memories for. Defaults to None.
            agent_id (str, optional): ID of the agent to delete memories for. Defaults to None.
            run_id (str, optional): ID of the run to delete memories for. Defaults to None.
        """
        filters: Dict[str, Any] = {}
        if user_id:
            filters["user_id"] = user_id
        if agent_id:
            filters["agent_id"] = agent_id
        if run_id:
            filters["run_id"] = run_id

        if not filters:
            raise ValueError(
                "At least one filter is required to delete all memories. If you want to delete all memories, use the `reset()` method."
            )

        capture_event("mem0.delete_all", self, {"keys": list(filters.keys()), "sync_type": "sync"})
        memories = self.vector_store.list(filters=filters)[0]
        for memory in memories:
            self._delete_memory(memory.id)

        logger.info(f"Deleted {len(memories)} memories")

        if self.enable_graph:
            self.graph.delete_all(filters)

        return {"message": "Memories deleted successfully!"}

    def history(self, memory_id):
        """
        Get the history of changes for a memory by ID.

        Args:
            memory_id (str): ID of the memory to get history for.

        Returns:
            list: List of changes for the memory.
        """
        capture_event("mem0.history", self, {"memory_id": memory_id, "sync_type": "sync"})
        return self.db.get_history(memory_id)

    def _create_memory(self, data, existing_embeddings, metadata: Optional[Dict[str, Any]] = None):
        logging.debug(f"Creating memory with {data=}")
        if data in existing_embeddings:
            embeddings = existing_embeddings[data]
        else:
            embeddings = self.embedding_model.embed(data, memory_action="add")
        memory_id = str(uuid.uuid4())
        if metadata is None:
            metadata = {}
        else:
            metadata = deepcopy(metadata)
        metadata["data"] = data
        metadata["hash"] = hashlib.md5(data.encode()).hexdigest()
        metadata["created_at"] = datetime.now(pytz.timezone("US/Pacific")).isoformat()

        self.vector_store.insert(
            vectors=[embeddings],
            ids=[memory_id],
            payloads=[metadata],
        )
        self.db.add_history(
            memory_id,
            None,
            data,
            "ADD",
            created_at=metadata.get("created_at"),
            actor_id=metadata.get("actor_id"),
            role=metadata.get("role"),
        )
        capture_event("mem0._create_memory", self, {"memory_id": memory_id, "sync_type": "sync"})
        return memory_id

    def _create_procedural_memory(self, messages, metadata: Optional[Dict[str, Any]] = None, prompt=None):
        """
        Create a procedural memory

        Args:
            messages (list): List of messages to create a procedural memory from.
            metadata (dict): Metadata to create a procedural memory from.
            prompt (str, optional): Prompt to use for the procedural memory creation. Defaults to None.
        """
        logger.info("Creating procedural memory")

        parsed_messages = [
            {"role": "system", "content": prompt or PROCEDURAL_MEMORY_SYSTEM_PROMPT},
            *messages,
            {
                "role": "user",
                "content": "Create procedural memory of the above conversation.",
            },
        ]

        try:
            procedural_memory = self.llm.generate_response(messages=parsed_messages)
        except Exception as e:
            logger.error(f"Error generating procedural memory summary: {e}")
            raise

        if metadata is None:
            raise ValueError("Metadata cannot be done for procedural memory.")
        metadata = deepcopy(metadata)

        metadata["memory_type"] = MemoryType.PROCEDURAL.value
        embeddings = self.embedding_model.embed(procedural_memory, memory_action="add")
        memory_id = self._create_memory(procedural_memory, {procedural_memory: embeddings}, metadata=metadata)
        capture_event("mem0._create_procedural_memory", self, {"memory_id": memory_id, "sync_type": "sync"})

        result = {"results": [{"id": memory_id, "memory": procedural_memory, "event": "ADD"}]}

        return result

    def _update_memory(self, memory_id, data, existing_embeddings, metadata: Optional[Dict[str, Any]] = None):
        logger.info(f"Updating memory with {data=}")

        try:
            existing_memory = self.vector_store.get(vector_id=memory_id)
        except Exception:
            logger.error(f"Error getting memory with ID {memory_id} during update.")
            raise ValueError(f"Error getting memory with ID {memory_id}. Please provide a valid 'memory_id'")

        prev_value = existing_memory.payload.get("data")

        new_metadata = deepcopy(metadata) if metadata is not None else {}

        new_metadata["data"] = data
        new_metadata["hash"] = hashlib.md5(data.encode()).hexdigest()
        new_metadata["created_at"] = existing_memory.payload.get("created_at")
        new_metadata["updated_at"] = datetime.now(pytz.timezone("US/Pacific")).isoformat()

        if "user_id" in existing_memory.payload:
            new_metadata["user_id"] = existing_memory.payload["user_id"]
        if "agent_id" in existing_memory.payload:
            new_metadata["agent_id"] = existing_memory.payload["agent_id"]
        if "run_id" in existing_memory.payload:
            new_metadata["run_id"] = existing_memory.payload["run_id"]
        if "actor_id" in existing_memory.payload:
            new_metadata["actor_id"] = existing_memory.payload["actor_id"]
        if "role" in existing_memory.payload:
            new_metadata["role"] = existing_memory.payload["role"]

        if data in existing_embeddings:
            embeddings = existing_embeddings[data]
        else:
            embeddings = self.embedding_model.embed(data, "update")

        self.vector_store.update(
            vector_id=memory_id,
            vector=embeddings,
            payload=new_metadata,
        )
        logger.info(f"Updating memory with ID {memory_id=} with {data=}")

        self.db.add_history(
            memory_id,
            prev_value,
            data,
            "UPDATE",
            created_at=new_metadata["created_at"],
            updated_at=new_metadata["updated_at"],
            actor_id=new_metadata.get("actor_id"),
            role=new_metadata.get("role"),
        )
        capture_event("mem0._update_memory", self, {"memory_id": memory_id, "sync_type": "sync"})
        return memory_id

    def _delete_memory(self, memory_id):
        logging.info(f"Deleting memory with {memory_id=}")
        existing_memory = self.vector_store.get(vector_id=memory_id)
        prev_value = existing_memory.payload["data"]
        self.vector_store.delete(vector_id=memory_id)
        self.db.add_history(
            memory_id,
            prev_value,
            None,
            "DELETE",
            actor_id=existing_memory.payload.get("actor_id"),
            role=existing_memory.payload.get("role"),
            is_deleted=1,
        )
        capture_event("mem0._delete_memory", self, {"memory_id": memory_id, "sync_type": "sync"})
        return memory_id

    def reset(self):
        """
        Reset the memory store by:
            Deletes the vector store collection
            Resets the database
            Recreates the vector store with a new client
        """
        logger.warning("Resetting all memories")

        if hasattr(self.db, "connection") and self.db.connection:
            self.db.connection.execute("DROP TABLE IF EXISTS history")
            self.db.connection.close()

        self.db = SQLiteManager(self.config.history_db_path)

        if hasattr(self.vector_store, "reset"):
            self.vector_store = VectorStoreFactory.reset(self.vector_store)
        else:
            logger.warning("Vector store does not support reset. Skipping.")
            self.vector_store.delete_col()
            self.vector_store = VectorStoreFactory.create(
                self.config.vector_store.provider, self.config.vector_store.config
            )
        capture_event("mem0.reset", self, {"sync_type": "sync"})

    def chat(self, query):
        raise NotImplementedError("Chat function not implemented yet.")


class AsyncMemory(MemoryBase):
    def __init__(self, config: MemoryConfig = MemoryConfig()):
        self.config = config

        self.embedding_model = EmbedderFactory.create(
            self.config.embedder.provider,
            self.config.embedder.config,
            self.config.vector_store.config,
        )
        self.vector_store = VectorStoreFactory.create(
            self.config.vector_store.provider, self.config.vector_store.config
        )
        self.llm = LlmFactory.create(self.config.llm.provider, self.config.llm.config)
        self.db = SQLiteManager(self.config.history_db_path)
        self.collection_name = self.config.vector_store.config.collection_name
        self.api_version = self.config.version

        self.enable_graph = False

        if self.config.graph_store.config:
            from mem0.memory.graph_memory import MemoryGraph

            self.graph = MemoryGraph(self.config)
            self.enable_graph = True
        else:
            self.graph = None

        capture_event("mem0.init", self, {"sync_type": "async"})

    @classmethod
    async def from_config(cls, config_dict: Dict[str, Any]):
        try:
            config = cls._process_config(config_dict)
            config = MemoryConfig(**config_dict)
        except ValidationError as e:
            logger.error(f"Configuration validation error: {e}")
            raise
        return cls(config)

    @staticmethod
    def _process_config(config_dict: Dict[str, Any]) -> Dict[str, Any]:
        if "graph_store" in config_dict:
            if "vector_store" not in config_dict and "embedder" in config_dict:
                config_dict["vector_store"] = {}
                config_dict["vector_store"]["config"] = {}
                config_dict["vector_store"]["config"]["embedding_model_dims"] = config_dict["embedder"]["config"][
                    "embedding_dims"
                ]
        try:
            return config_dict
        except ValidationError as e:
            logger.error(f"Configuration validation error: {e}")
            raise

    async def add(
        self,
        messages,
        *,
        user_id: Optional[str] = None,
        agent_id: Optional[str] = None,
        run_id: Optional[str] = None,
        metadata: Optional[Dict[str, Any]] = None,
        infer: bool = True,
        memory_type: Optional[str] = None,
        prompt: Optional[str] = None,
        llm=None,
    ):
        """
        Create a new memory asynchronously.

        Args:
            messages (str or List[Dict[str, str]]): Messages to store in the memory.
            user_id (str, optional): ID of the user creating the memory.
            agent_id (str, optional): ID of the agent creating the memory. Defaults to None.
            run_id (str, optional): ID of the run creating the memory. Defaults to None.
            metadata (dict, optional): Metadata to store with the memory. Defaults to None.
            infer (bool, optional): Whether to infer the memories. Defaults to True.
            memory_type (str, optional): Type of memory to create. Defaults to None.
                                         Pass "procedural_memory" to create procedural memories.
            prompt (str, optional): Prompt to use for the memory creation. Defaults to None.
            llm (BaseChatModel, optional): LLM class to use for generating procedural memories. Defaults to None. Useful when user is using LangChain ChatModel.
        Returns:
            dict: A dictionary containing the result of the memory addition operation.
        """
        processed_metadata, effective_filters = _build_filters_and_metadata(
            user_id=user_id, agent_id=agent_id, run_id=run_id, input_metadata=metadata
        )

        if memory_type is not None and memory_type != MemoryType.PROCEDURAL.value:
            raise ValueError(
                f"Invalid 'memory_type'. Please pass {MemoryType.PROCEDURAL.value} to create procedural memories."
            )

        if isinstance(messages, str):
            messages = [{"role": "user", "content": messages}]

        elif isinstance(messages, dict):
            messages = [messages]

        elif not isinstance(messages, list):
            raise ValueError("messages must be str, dict, or list[dict]")

        if agent_id is not None and memory_type == MemoryType.PROCEDURAL.value:
            results = await self._create_procedural_memory(
                messages, metadata=processed_metadata, prompt=prompt, llm=llm
            )
            return results

        if self.config.llm.config.get("enable_vision"):
            messages = parse_vision_messages(messages, self.llm, self.config.llm.config.get("vision_details"))
        else:
            messages = parse_vision_messages(messages)

        vector_store_task = asyncio.create_task(
            self._add_to_vector_store(messages, processed_metadata, effective_filters, infer)
        )
        graph_task = asyncio.create_task(self._add_to_graph(messages, effective_filters))

        vector_store_result, graph_result = await asyncio.gather(vector_store_task, graph_task)

        if self.api_version == "v1.0":
            warnings.warn(
                "The current add API output format is deprecated. "
                "To use the latest format, set `api_version='v1.1'`. "
                "The current format will be removed in mem0ai 1.1.0 and later versions.",
                category=DeprecationWarning,
                stacklevel=2,
            )
            return vector_store_result

        if self.enable_graph:
            return {
                "results": vector_store_result,
                "relations": graph_result,
            }

        return {"results": vector_store_result}

    async def _generate_fact_retrieval_response(self, system_prompt: str, user_prompt: str) -> str:
        """Generate LLM response for fact retrieval asynchronously.
        Args:
            system_prompt: System prompt for the LLM
            user_prompt: User prompt for the LLM
        Returns:
            str: Raw LLM response
        """
        return await asyncio.to_thread(
            self.llm.generate_response,
            messages=[
                {"role": "system", "content": system_prompt},
                {"role": "user", "content": user_prompt},
            ],
            response_format={"type": "json_object"},
        )

    async def _do_fact_retrieval(self, messages, filters):
        """Extract facts from messages using LLM asynchronously"""
        parsed_messages = parse_messages(messages)
        if self.config.custom_fact_extraction_prompt:
            system_prompt = self.config.custom_fact_extraction_prompt
            user_prompt = f"Input:\n{parsed_messages}"
        else:
            system_prompt, user_prompt = get_fact_retrieval_messages(parsed_messages)

        response = await self._generate_fact_retrieval_response(system_prompt, user_prompt)

        try:
            response = remove_code_blocks(response)
            new_retrieved_facts = json.loads(response)["facts"]
        except Exception as e:
            logging.error(f"Error in new_retrieved_facts: {e}")
            new_retrieved_facts = []
        
        if not new_retrieved_facts:
            logger.debug("No new facts retrieved from input. Skipping memory update LLM call.")

        retrieved_old_memory = []
        new_message_embeddings = {}

        async def process_fact_for_search(new_mem_content):
            embeddings = await asyncio.to_thread(self.embedding_model.embed, new_mem_content, "add")
            new_message_embeddings[new_mem_content] = embeddings
            existing_mems = await asyncio.to_thread(
                self.vector_store.search,
                query=new_mem_content,
                vectors=embeddings,
                limit=5,
                filters=filters,  # 'filters' is query_filters_for_inference
            )
            return (new_mem_content, embeddings, [{"id": mem.id, "text": mem.payload["data"]} for mem in existing_mems])

        search_tasks = [process_fact_for_search(fact) for fact in new_retrieved_facts]
        search_results_list = await asyncio.gather(*search_tasks)
        # Process results and build retrieved_old_memory and embeddings
        for new_mem, embeddings, result_group in search_results_list:
            new_message_embeddings[new_mem] = embeddings
            retrieved_old_memory.extend(result_group)

        retrieved_old_memory = unique_old_memory(retrieved_old_memory)
        logging.info(f"Total existing memories: {len(retrieved_old_memory)}")

<<<<<<< HEAD
        # Create temporary mapping between UUIDs and integers for handling UUID hallucinations
        retrieved_old_memory, temp_uuid_mapping = create_uuid_mapping(retrieved_old_memory)

        return new_retrieved_facts, retrieved_old_memory, temp_uuid_mapping, new_message_embeddings

    async def _add_to_vector_store(
        self,
        messages: list,
        metadata: dict,
        filters: dict,
        infer: bool,
    ):
        if not infer:
            from mem0.memory.utils import process_message_for_memory
            returned_memories = []
            for message_dict in messages:
                processed = process_message_for_memory(message_dict, metadata)
                if processed is None:
                    continue
                    
                msg_content, per_msg_meta = processed
                msg_embeddings = await asyncio.to_thread(self.embedding_model.embed, msg_content, "add")
                mem_id = await self._create_memory(msg_content, msg_embeddings, per_msg_meta)

                returned_memories.append(
                    {
                        "id": mem_id,
                        "memory": msg_content,
                        "event": "ADD",
                        "actor_id": per_msg_meta.get("actor_id"),
                        "role": message_dict["role"],
                    }
                )
            return returned_memories

        (
            new_retrieved_facts,
            retrieved_old_memory,
            temp_uuid_mapping,
            new_message_embeddings,
        ) = await self._do_fact_retrieval(messages, filters)
        if new_retrieved_facts:
            new_memories_with_actions = await self._get_memory_actions(
                retrieved_old_memory, new_retrieved_facts, new_message_embeddings, metadata
            )

            returned_memories = await self._process_memory_actions(
                new_memories_with_actions, temp_uuid_mapping, new_message_embeddings, metadata
            )
        else:
            returned_memories = []

        capture_event(
            "mem0.add", self, {"version": self.api_version, "keys": list(filters.keys()), "sync_type": "async"}
        )

        return returned_memories

    async def _generate_memory_actions_response(self, function_calling_prompt: str) -> str:
        """Generate LLM response for memory actions asynchronously.
        Args:
            function_calling_prompt: Prompt for memory actions
        Returns:
            str: Raw LLM response
        """
        try:
            return await asyncio.to_thread(
                self.llm.generate_response,
                messages=[{"role": "user", "content": function_calling_prompt}],
                response_format={"type": "json_object"},
            )
        except Exception as e:
            logging.error(f"Error in new memory actions response: {e}")
            return ""

    async def _get_memory_actions(self, retrieved_old_memory, new_retrieved_facts, new_message_embeddings, metadata):
        """Get memory actions (ADD/UPDATE/DELETE) from LLM asynchronously"""
        function_calling_prompt = get_update_memory_messages(
            retrieved_old_memory, new_retrieved_facts, self.config.custom_update_memory_prompt
        )

        response = await self._generate_memory_actions_response(function_calling_prompt)

        try:
            response = remove_code_blocks(response)
            new_memories_with_actions = json.loads(response)
        except Exception as e:
            logging.error(f"Invalid JSON response: {e}")
            new_memories_with_actions = {}

        return new_memories_with_actions
=======
        if new_retrieved_facts:
            function_calling_prompt = get_update_memory_messages(
                retrieved_old_memory, new_retrieved_facts, self.config.custom_update_memory_prompt
            )
            try:
                response = await asyncio.to_thread(
                    self.llm.generate_response,
                    messages=[{"role": "user", "content": function_calling_prompt}],
                    response_format={"type": "json_object"},
                )
            except Exception as e:
                logging.error(f"Error in new memory actions response: {e}")
                response = ""
            try:
                response = remove_code_blocks(response)
                new_memories_with_actions = json.loads(response)
            except Exception as e:
                logging.error(f"Invalid JSON response: {e}")
                new_memories_with_actions = {}
>>>>>>> 231c93ea

    async def _process_memory_actions(
        self, new_memories_with_actions, temp_uuid_mapping, new_message_embeddings, metadata
    ):
        """Process memory actions (ADD/UPDATE/DELETE) asynchronously"""
        returned_memories = []
        try:
            memory_tasks = []
            for resp in new_memories_with_actions.get("memory", []):
                logging.info(resp)
                try:
                    action_text = resp.get("text")
                    if not action_text:
                        continue
                    event_type = resp.get("event")

                    if event_type == "ADD":
                        task = asyncio.create_task(
                            self._create_memory(
                                data=action_text,
                                existing_embeddings=new_message_embeddings,
                                metadata=deepcopy(metadata),
                            )
                        )
                        memory_tasks.append((task, resp, "ADD", None))
                    elif event_type == "UPDATE":
                        task = asyncio.create_task(
                            self._update_memory(
                                memory_id=temp_uuid_mapping[resp["id"]],
                                data=action_text,
                                existing_embeddings=new_message_embeddings,
                                metadata=deepcopy(metadata),
                            )
                        )
                        memory_tasks.append((task, resp, "UPDATE", temp_uuid_mapping[resp["id"]]))
                    elif event_type == "DELETE":
                        task = asyncio.create_task(self._delete_memory(memory_id=temp_uuid_mapping[resp.get("id")]))
                        memory_tasks.append((task, resp, "DELETE", temp_uuid_mapping[resp.get("id")]))
                    elif event_type == "NONE":
                        logging.info("NOOP for Memory (async).")
                except Exception as e:
                    logging.error(f"Error processing memory action (async): {resp}, Error: {e}")

            for task, resp, event_type, mem_id in memory_tasks:
                try:
                    result_id = await task
                    if event_type == "ADD":
                        returned_memories.append({"id": result_id, "memory": resp.get("text"), "event": event_type})
                    elif event_type == "UPDATE":
                        returned_memories.append(
                            {
                                "id": mem_id,
                                "memory": resp.get("text"),
                                "event": event_type,
                                "previous_memory": resp.get("old_memory"),
                            }
                        )
                    elif event_type == "DELETE":
                        returned_memories.append({"id": mem_id, "memory": resp.get("text"), "event": event_type})
                except Exception as e:
                    logging.error(f"Error awaiting memory task (async): {e}")
        except Exception as e:
            logging.error(f"Error in memory processing loop (async): {e}")

        return returned_memories

    async def _add_to_graph(self, messages, filters):
        added_entities = []
        if self.enable_graph:
            if filters.get("user_id") is None:
                filters["user_id"] = "user"

            data = "\n".join([msg["content"] for msg in messages if "content" in msg and msg["role"] != "system"])
            added_entities = await asyncio.to_thread(self.graph.add, data, filters)

        return added_entities

    async def get(self, memory_id):
        """
        Retrieve a memory by ID asynchronously.

        Args:
            memory_id (str): ID of the memory to retrieve.

        Returns:
            dict: Retrieved memory.
        """
        capture_event("mem0.get", self, {"memory_id": memory_id, "sync_type": "async"})
        memory = await asyncio.to_thread(self.vector_store.get, vector_id=memory_id)
        if not memory:
            return None

        promoted_payload_keys = [
            "user_id",
            "agent_id",
            "run_id",
            "actor_id",
            "role",
        ]

        core_and_promoted_keys = {"data", "hash", "created_at", "updated_at", "id", *promoted_payload_keys}

        result_item = MemoryItem(
            id=memory.id,
            memory=memory.payload["data"],
            hash=memory.payload.get("hash"),
            created_at=memory.payload.get("created_at"),
            updated_at=memory.payload.get("updated_at"),
        ).model_dump()

        for key in promoted_payload_keys:
            if key in memory.payload:
                result_item[key] = memory.payload[key]

        additional_metadata = {k: v for k, v in memory.payload.items() if k not in core_and_promoted_keys}
        if additional_metadata:
            result_item["metadata"] = additional_metadata

        return result_item

    async def get_all(
        self,
        *,
        user_id: Optional[str] = None,
        agent_id: Optional[str] = None,
        run_id: Optional[str] = None,
        filters: Optional[Dict[str, Any]] = None,
        limit: int = 100,
    ):
        """
        List all memories.

         Args:
             user_id (str, optional): user id
             agent_id (str, optional): agent id
             run_id (str, optional): run id
             filters (dict, optional): Additional custom key-value filters to apply to the search.
                 These are merged with the ID-based scoping filters. For example,
                 `filters={"actor_id": "some_user"}`.
             limit (int, optional): The maximum number of memories to return. Defaults to 100.

         Returns:
             dict: A dictionary containing a list of memories under the "results" key,
                   and potentially "relations" if graph store is enabled. For API v1.0,
                   it might return a direct list (see deprecation warning).
                   Example for v1.1+: `{"results": [{"id": "...", "memory": "...", ...}]}`
        """

        _, effective_filters = _build_filters_and_metadata(
            user_id=user_id, agent_id=agent_id, run_id=run_id, input_filters=filters
        )

        if not any(key in effective_filters for key in ("user_id", "agent_id", "run_id")):
            raise ValueError(
                "When 'conversation_id' is not provided (classic mode), "
                "at least one of 'user_id', 'agent_id', or 'run_id' must be specified for get_all."
            )

        capture_event(
            "mem0.get_all", self, {"limit": limit, "keys": list(effective_filters.keys()), "sync_type": "async"}
        )

        with concurrent.futures.ThreadPoolExecutor() as executor:
            future_memories = executor.submit(self._get_all_from_vector_store, effective_filters, limit)
            future_graph_entities = (
                executor.submit(self.graph.get_all, effective_filters, limit) if self.enable_graph else None
            )

            concurrent.futures.wait(
                [future_memories, future_graph_entities] if future_graph_entities else [future_memories]
            )

            all_memories_result = future_memories.result()
            graph_entities_result = future_graph_entities.result() if future_graph_entities else None

        if self.enable_graph:
            return {"results": all_memories_result, "relations": graph_entities_result}

        if self.api_version == "v1.0":
            warnings.warn(
                "The current get_all API output format is deprecated. "
                "To use the latest format, set `api_version='v1.1'` (which returns a dict with a 'results' key). "
                "The current format (direct list for v1.0) will be removed in mem0ai 1.1.0 and later versions.",
                category=DeprecationWarning,
                stacklevel=2,
            )
            return all_memories_result
        else:
            return {"results": all_memories_result}

    async def _get_all_from_vector_store(self, filters, limit):
        memories_result = await asyncio.to_thread(self.vector_store.list, filters=filters, limit=limit)
        actual_memories = (
            memories_result[0] if isinstance(memories_result, tuple) and len(memories_result) > 0 else memories_result
        )

        promoted_payload_keys = [
            "user_id",
            "agent_id",
            "run_id",
            "actor_id",
            "role",
        ]
        core_and_promoted_keys = {"data", "hash", "created_at", "updated_at", "id", *promoted_payload_keys}

        formatted_memories = []
        for mem in actual_memories:
            memory_item_dict = MemoryItem(
                id=mem.id,
                memory=mem.payload["data"],
                hash=mem.payload.get("hash"),
                created_at=mem.payload.get("created_at"),
                updated_at=mem.payload.get("updated_at"),
            ).model_dump(exclude={"score"})

            for key in promoted_payload_keys:
                if key in mem.payload:
                    memory_item_dict[key] = mem.payload[key]

            additional_metadata = {k: v for k, v in mem.payload.items() if k not in core_and_promoted_keys}
            if additional_metadata:
                memory_item_dict["metadata"] = additional_metadata

            formatted_memories.append(memory_item_dict)

        return formatted_memories

    async def search(
        self,
        query: str,
        *,
        user_id: Optional[str] = None,
        agent_id: Optional[str] = None,
        run_id: Optional[str] = None,
        limit: int = 100,
        filters: Optional[Dict[str, Any]] = None,
    ):
        """
        Searches for memories based on a query
        Args:
            query (str): Query to search for.
            user_id (str, optional): ID of the user to search for. Defaults to None.
            agent_id (str, optional): ID of the agent to search for. Defaults to None.
            run_id (str, optional): ID of the run to search for. Defaults to None.
            limit (int, optional): Limit the number of results. Defaults to 100.
            filters (dict, optional): Filters to apply to the search. Defaults to None..

        Returns:
            dict: A dictionary containing the search results, typically under a "results" key,
                  and potentially "relations" if graph store is enabled.
                  Example for v1.1+: `{"results": [{"id": "...", "memory": "...", "score": 0.8, ...}]}`
        """

        _, effective_filters = _build_filters_and_metadata(
            user_id=user_id, agent_id=agent_id, run_id=run_id, input_filters=filters
        )

        if not any(key in effective_filters for key in ("user_id", "agent_id", "run_id")):
            raise ValueError("at least one of 'user_id', 'agent_id', or 'run_id' must be specified ")

        capture_event(
            "mem0.search",
            self,
            {"limit": limit, "version": self.api_version, "keys": list(effective_filters.keys()), "sync_type": "async"},
        )

        vector_store_task = asyncio.create_task(self._search_vector_store(query, effective_filters, limit))

        graph_task = None
        if self.enable_graph:
            if hasattr(self.graph.search, "__await__"):  # Check if graph search is async
                graph_task = asyncio.create_task(self.graph.search(query, effective_filters, limit))
            else:
                graph_task = asyncio.create_task(asyncio.to_thread(self.graph.search, query, effective_filters, limit))

        if graph_task:
            original_memories, graph_entities = await asyncio.gather(vector_store_task, graph_task)
        else:
            original_memories = await vector_store_task
            graph_entities = None

        if self.enable_graph:
            return {"results": original_memories, "relations": graph_entities}

        if self.api_version == "v1.0":
            warnings.warn(
                "The current search API output format is deprecated. "
                "To use the latest format, set `api_version='v1.1'`. "
                "The current format will be removed in mem0ai 1.1.0 and later versions.",
                category=DeprecationWarning,
                stacklevel=2,
            )
            return {"results": original_memories}
        else:
            return {"results": original_memories}

    async def _search_vector_store(self, query, filters, limit):
        embeddings = await asyncio.to_thread(self.embedding_model.embed, query, "search")
        memories = await asyncio.to_thread(
            self.vector_store.search, query=query, vectors=embeddings, limit=limit, filters=filters
        )

        promoted_payload_keys = [
            "user_id",
            "agent_id",
            "run_id",
            "actor_id",
            "role",
        ]

        core_and_promoted_keys = {"data", "hash", "created_at", "updated_at", "id", *promoted_payload_keys}

        original_memories = []
        for mem in memories:
            memory_item_dict = MemoryItem(
                id=mem.id,
                memory=mem.payload["data"],
                hash=mem.payload.get("hash"),
                created_at=mem.payload.get("created_at"),
                updated_at=mem.payload.get("updated_at"),
                score=mem.score,
            ).model_dump()

            for key in promoted_payload_keys:
                if key in mem.payload:
                    memory_item_dict[key] = mem.payload[key]

            additional_metadata = {k: v for k, v in mem.payload.items() if k not in core_and_promoted_keys}
            if additional_metadata:
                memory_item_dict["metadata"] = additional_metadata

            original_memories.append(memory_item_dict)

        return original_memories

    async def update(self, memory_id, data):
        """
        Update a memory by ID asynchronously.

        Args:
            memory_id (str): ID of the memory to update.
            data (dict): Data to update the memory with.

        Returns:
            dict: Updated memory.
        """
        capture_event("mem0.update", self, {"memory_id": memory_id, "sync_type": "async"})

        embeddings = await asyncio.to_thread(self.embedding_model.embed, data, "update")
        existing_embeddings = {data: embeddings}

        await self._update_memory(memory_id, data, existing_embeddings)
        return {"message": "Memory updated successfully!"}

    async def delete(self, memory_id):
        """
        Delete a memory by ID asynchronously.

        Args:
            memory_id (str): ID of the memory to delete.
        """
        capture_event("mem0.delete", self, {"memory_id": memory_id, "sync_type": "async"})
        await self._delete_memory(memory_id)
        return {"message": "Memory deleted successfully!"}

    async def delete_all(self, user_id=None, agent_id=None, run_id=None):
        """
        Delete all memories asynchronously.

        Args:
            user_id (str, optional): ID of the user to delete memories for. Defaults to None.
            agent_id (str, optional): ID of the agent to delete memories for. Defaults to None.
            run_id (str, optional): ID of the run to delete memories for. Defaults to None.
        """
        filters = {}
        if user_id:
            filters["user_id"] = user_id
        if agent_id:
            filters["agent_id"] = agent_id
        if run_id:
            filters["run_id"] = run_id

        if not filters:
            raise ValueError(
                "At least one filter is required to delete all memories. If you want to delete all memories, use the `reset()` method."
            )

        capture_event("mem0.delete_all", self, {"keys": list(filters.keys()), "sync_type": "async"})
        memories = await asyncio.to_thread(self.vector_store.list, filters=filters)

        delete_tasks = []
        for memory in memories[0]:
            delete_tasks.append(self._delete_memory(memory.id))

        await asyncio.gather(*delete_tasks)

        logger.info(f"Deleted {len(memories[0])} memories")

        if self.enable_graph:
            await asyncio.to_thread(self.graph.delete_all, filters)

        return {"message": "Memories deleted successfully!"}

    async def history(self, memory_id):
        """
        Get the history of changes for a memory by ID asynchronously.

        Args:
            memory_id (str): ID of the memory to get history for.

        Returns:
            list: List of changes for the memory.
        """
        capture_event("mem0.history", self, {"memory_id": memory_id, "sync_type": "async"})
        return await asyncio.to_thread(self.db.get_history, memory_id)

    async def _create_memory(self, data, existing_embeddings, metadata: Optional[Dict[str, Any]] = None):
        logging.debug(f"Creating memory with {data=}")
        if data in existing_embeddings:
            embeddings = existing_embeddings[data]
        else:
            embeddings = await asyncio.to_thread(self.embedding_model.embed, data, memory_action="add")

        memory_id = str(uuid.uuid4())
        if metadata is None:
            metadata = {}
        else:
            metadata = deepcopy(metadata)
        metadata["data"] = data
        metadata["hash"] = hashlib.md5(data.encode()).hexdigest()
        metadata["created_at"] = datetime.now(pytz.timezone("US/Pacific")).isoformat()

        await asyncio.to_thread(
            self.vector_store.insert,
            vectors=[embeddings],
            ids=[memory_id],
            payloads=[metadata],
        )

        await asyncio.to_thread(
            self.db.add_history,
            memory_id,
            None,
            data,
            "ADD",
            created_at=metadata.get("created_at"),
            actor_id=metadata.get("actor_id"),
            role=metadata.get("role"),
        )

        capture_event("mem0._create_memory", self, {"memory_id": memory_id, "sync_type": "async"})
        return memory_id

    async def _create_procedural_memory(
        self, messages, metadata: Optional[Dict[str, Any]] = None, llm=None, prompt=None
    ):
        """
        Create a procedural memory asynchronously

        Args:
            messages (list): List of messages to create a procedural memory from.
            metadata (dict): Metadata to create a procedural memory from.
            llm (llm, optional): LLM to use for the procedural memory creation. Defaults to None.
            prompt (str, optional): Prompt to use for the procedural memory creation. Defaults to None.
        """
        try:
            from langchain_core.messages.utils import (
                convert_to_messages,  # type: ignore
            )
        except Exception:
            logger.error(
                "Import error while loading langchain-core. Please install 'langchain-core' to use procedural memory."
            )
            raise

        logger.info("Creating procedural memory")

        parsed_messages = [
            {"role": "system", "content": prompt or PROCEDURAL_MEMORY_SYSTEM_PROMPT},
            *messages,
            {"role": "user", "content": "Create procedural memory of the above conversation."},
        ]

        try:
            if llm is not None:
                parsed_messages = convert_to_messages(parsed_messages)
                response = await asyncio.to_thread(llm.invoke, input=parsed_messages)
                procedural_memory = response.content
            else:
                procedural_memory = await asyncio.to_thread(self.llm.generate_response, messages=parsed_messages)
        except Exception as e:
            logger.error(f"Error generating procedural memory summary: {e}")
            raise

        if metadata is None:
            raise ValueError("Metadata cannot be done for procedural memory.")
        metadata = deepcopy(metadata)

        metadata["memory_type"] = MemoryType.PROCEDURAL.value
        embeddings = await asyncio.to_thread(self.embedding_model.embed, procedural_memory, memory_action="add")
        memory_id = await self._create_memory(procedural_memory, {procedural_memory: embeddings}, metadata=metadata)
        capture_event("mem0._create_procedural_memory", self, {"memory_id": memory_id, "sync_type": "async"})

        result = {"results": [{"id": memory_id, "memory": procedural_memory, "event": "ADD"}]}

        return result

    async def _update_memory(self, memory_id, data, existing_embeddings, metadata: Optional[Dict[str, Any]] = None):
        logger.info(f"Updating memory with {data=}")

        try:
            existing_memory = await asyncio.to_thread(self.vector_store.get, vector_id=memory_id)
        except Exception:
            logger.error(f"Error getting memory with ID {memory_id} during update.")
            raise ValueError(f"Error getting memory with ID {memory_id}. Please provide a valid 'memory_id'")

        prev_value = existing_memory.payload.get("data")

        new_metadata = deepcopy(metadata) if metadata is not None else {}

        new_metadata["data"] = data
        new_metadata["hash"] = hashlib.md5(data.encode()).hexdigest()
        new_metadata["created_at"] = existing_memory.payload.get("created_at")
        new_metadata["updated_at"] = datetime.now(pytz.timezone("US/Pacific")).isoformat()

        if "user_id" in existing_memory.payload:
            new_metadata["user_id"] = existing_memory.payload["user_id"]
        if "agent_id" in existing_memory.payload:
            new_metadata["agent_id"] = existing_memory.payload["agent_id"]
        if "run_id" in existing_memory.payload:
            new_metadata["run_id"] = existing_memory.payload["run_id"]

        if "actor_id" in existing_memory.payload:
            new_metadata["actor_id"] = existing_memory.payload["actor_id"]
        if "role" in existing_memory.payload:
            new_metadata["role"] = existing_memory.payload["role"]

        if data in existing_embeddings:
            embeddings = existing_embeddings[data]
        else:
            embeddings = await asyncio.to_thread(self.embedding_model.embed, data, "update")

        await asyncio.to_thread(
            self.vector_store.update,
            vector_id=memory_id,
            vector=embeddings,
            payload=new_metadata,
        )
        logger.info(f"Updating memory with ID {memory_id=} with {data=}")

        await asyncio.to_thread(
            self.db.add_history,
            memory_id,
            prev_value,
            data,
            "UPDATE",
            created_at=new_metadata["created_at"],
            updated_at=new_metadata["updated_at"],
            actor_id=new_metadata.get("actor_id"),
            role=new_metadata.get("role"),
        )
        capture_event("mem0._update_memory", self, {"memory_id": memory_id, "sync_type": "async"})
        return memory_id

    async def _delete_memory(self, memory_id):
        logging.info(f"Deleting memory with {memory_id=}")
        existing_memory = await asyncio.to_thread(self.vector_store.get, vector_id=memory_id)
        prev_value = existing_memory.payload["data"]

        await asyncio.to_thread(self.vector_store.delete, vector_id=memory_id)
        await asyncio.to_thread(
            self.db.add_history,
            memory_id,
            prev_value,
            None,
            "DELETE",
            actor_id=existing_memory.payload.get("actor_id"),
            role=existing_memory.payload.get("role"),
            is_deleted=1,
        )

        capture_event("mem0._delete_memory", self, {"memory_id": memory_id, "sync_type": "async"})
        return memory_id

    async def reset(self):
        """
        Reset the memory store asynchronously by:
            Deletes the vector store collection
            Resets the database
            Recreates the vector store with a new client
        """
        logger.warning("Resetting all memories")
        await asyncio.to_thread(self.vector_store.delete_col)

        gc.collect()

        if hasattr(self.vector_store, "client") and hasattr(self.vector_store.client, "close"):
            await asyncio.to_thread(self.vector_store.client.close)

        if hasattr(self.db, "connection") and self.db.connection:
            await asyncio.to_thread(lambda: self.db.connection.execute("DROP TABLE IF EXISTS history"))
            await asyncio.to_thread(self.db.connection.close)

        self.db = SQLiteManager(self.config.history_db_path)

        self.vector_store = VectorStoreFactory.create(
            self.config.vector_store.provider, self.config.vector_store.config
        )
        capture_event("mem0.reset", self, {"sync_type": "async"})

    async def chat(self, query):
        raise NotImplementedError("Chat function not implemented yet.")<|MERGE_RESOLUTION|>--- conflicted
+++ resolved
@@ -311,6 +311,7 @@
             logging.error(f"Error in new_retrieved_facts: {e}")
             new_retrieved_facts = []
         
+        
         if not new_retrieved_facts:
             logger.debug("No new facts retrieved from input. Skipping memory update LLM call.")
 
@@ -333,7 +334,6 @@
         # Create temporary mapping between UUIDs and integers for handling UUID hallucinations
         retrieved_old_memory, temp_uuid_mapping = create_uuid_mapping(retrieved_old_memory)
 
-<<<<<<< HEAD
         return new_retrieved_facts, retrieved_old_memory, temp_uuid_mapping, new_message_embeddings
 
     def _generate_memory_actions_response(self, function_calling_prompt: str) -> str:
@@ -359,29 +359,12 @@
         )
 
         response = self._generate_memory_actions_response(function_calling_prompt)
-=======
-        if new_retrieved_facts:
-            function_calling_prompt = get_update_memory_messages(
-                retrieved_old_memory, new_retrieved_facts, self.config.custom_update_memory_prompt
-            )
->>>>>>> 231c93ea
-
-            try:
-                response: str = self.llm.generate_response(
-                    messages=[{"role": "user", "content": function_calling_prompt}],
-                    response_format={"type": "json_object"},
-                )
-            except Exception as e:
-                logging.error(f"Error in new memory actions response: {e}")
-                response = ""
-
-            try:
-                response = remove_code_blocks(response)
-                new_memories_with_actions = json.loads(response)
-            except Exception as e:
-                logging.error(f"Invalid JSON response: {e}")
-                new_memories_with_actions = {}
-        else:
+
+        try:
+            response = remove_code_blocks(response)
+            new_memories_with_actions = json.loads(response)
+        except Exception as e:
+            logging.error(f"Invalid JSON response: {e}")
             new_memories_with_actions = {}
 
         return new_memories_with_actions
@@ -1193,7 +1176,6 @@
         retrieved_old_memory = unique_old_memory(retrieved_old_memory)
         logging.info(f"Total existing memories: {len(retrieved_old_memory)}")
 
-<<<<<<< HEAD
         # Create temporary mapping between UUIDs and integers for handling UUID hallucinations
         retrieved_old_memory, temp_uuid_mapping = create_uuid_mapping(retrieved_old_memory)
 
@@ -1285,27 +1267,6 @@
             new_memories_with_actions = {}
 
         return new_memories_with_actions
-=======
-        if new_retrieved_facts:
-            function_calling_prompt = get_update_memory_messages(
-                retrieved_old_memory, new_retrieved_facts, self.config.custom_update_memory_prompt
-            )
-            try:
-                response = await asyncio.to_thread(
-                    self.llm.generate_response,
-                    messages=[{"role": "user", "content": function_calling_prompt}],
-                    response_format={"type": "json_object"},
-                )
-            except Exception as e:
-                logging.error(f"Error in new memory actions response: {e}")
-                response = ""
-            try:
-                response = remove_code_blocks(response)
-                new_memories_with_actions = json.loads(response)
-            except Exception as e:
-                logging.error(f"Invalid JSON response: {e}")
-                new_memories_with_actions = {}
->>>>>>> 231c93ea
 
     async def _process_memory_actions(
         self, new_memories_with_actions, temp_uuid_mapping, new_message_embeddings, metadata
