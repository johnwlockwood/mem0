[build-system]
requires = ["hatchling"]
build-backend = "hatchling.build"

[project]
name = "mem0ai"
version = "0.1.107"
description = "Long-term memory for AI Agents"
authors = [
    { name = "Mem0", email = "founders@mem0.ai" }
]
readme = "README.md"
requires-python = ">=3.9,<4.0"
dependencies = [
    "qdrant-client>=1.9.1",
    "pydantic>=2.7.3",
    "openai>=1.33.0",
    "posthog>=3.5.0",
    "pytz>=2024.1",
    "sqlalchemy>=2.0.31",
]

[project.optional-dependencies]
graph = [
    "langchain-neo4j>=0.4.0",
    "neo4j>=5.23.1",
    "rank-bm25>=0.2.2",
]
vector_stores = [
    "vecs>=0.4.0",
    "chromadb>=0.4.24",
    "weaviate-client>=4.4.0",
    "pinecone<7.0.0",
    "pinecone-text>=0.1.1",
    "faiss-cpu>=1.7.4",
    "upstash-vector>=0.1.0",
    "azure-search-documents>=11.4.0b8",
]
llms = [
    "groq>=0.3.0",
    "together>=0.2.10",
    "litellm>=0.1.0",
    "ollama>=0.1.0",
    "vertexai>=0.1.0",
    "google-generativeai>=0.3.0",
]
extras = [
    "boto3>=1.34.0",
    "langchain-community>=0.0.0",
    "sentence-transformers>=2.2.2",
    "elasticsearch>=8.0.0",
    "opensearch-py>=2.0.0",
    "langchain-memgraph>=0.1.0",
]
test = [
    "pytest>=8.2.2",
    "pytest-mock>=3.14.0",
    "pytest-asyncio>=0.23.7",
]
dev = [
    "ruff>=0.6.5",
    "isort>=5.13.2",
    "pytest>=8.2.2",
]
openmemory = [
    "fastapi>=0.68.0",
    "uvicorn>=0.15.0",
    "sqlalchemy>=1.4.0",
    "python-dotenv>=0.19.0",
    "alembic>=1.7.0",
    "psycopg2-binary>=2.9.0",
    "python-multipart>=0.0.5",
    "fastapi-pagination>=0.12.0",
    "mem0ai>=0.1.92",
    "mcp[cli]>=1.3.0",
    "pytest>=7.0.0",
    "pytest-asyncio>=0.21.0",
    "httpx>=0.24.0",
    "pytest-cov>=4.0.0",
    "tenacity==9.1.2",
    "anthropic==0.51.0",
    "ollama==0.4.8",
]

[tool.hatch.build]
include = [
    "mem0/**/*.py",
]
exclude = [
    "**/*",
    "!mem0/**/*.py",
]

[tool.hatch.build.targets.wheel]
packages = ["mem0"]
only-include = ["mem0"]

[tool.hatch.build.targets.wheel.shared-data]
"README.md" = "README.md"

[tool.hatch.envs.dev_py_3_9]
python = "3.9"
features = [
  "test",
  "graph",
  "vector_stores",
  "llms",
  "extras",
]

[tool.hatch.envs.dev_py_3_10]
python = "3.10"
features = [
  "test",
  "graph",
  "vector_stores",
  "llms",
  "extras",
]

[tool.hatch.envs.dev_py_3_11]
python = "3.11"
features = [
  "test",
  "graph",
  "vector_stores",
  "llms",
  "extras",
]

<<<<<<< HEAD
=======
[tool.hatch.envs.dev_py_3_11_openmemory]
python = "3.11"
features = [
  "openmemory",
  "test",
]

>>>>>>> 7648ed30
[tool.hatch.envs.default.scripts]
format = [
    "ruff format",
]
format-check = [
    "ruff format --check",
]
lint = [
    "ruff check",
]
lint-fix = [
    "ruff check --fix",
]
test = [
    "pytest tests/ {args}",
]

[tool.ruff]
line-length = 120
exclude = ["embedchain/", "openmemory/"]<|MERGE_RESOLUTION|>--- conflicted
+++ resolved
@@ -128,8 +128,6 @@
   "extras",
 ]
 
-<<<<<<< HEAD
-=======
 [tool.hatch.envs.dev_py_3_11_openmemory]
 python = "3.11"
 features = [
@@ -137,7 +135,6 @@
   "test",
 ]
 
->>>>>>> 7648ed30
 [tool.hatch.envs.default.scripts]
 format = [
     "ruff format",
